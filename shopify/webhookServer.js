// shopify/webhookServer.js
import './loadEnv.js';
import express from 'express';
import crypto from 'node:crypto';
import fs from 'node:fs';
import path from 'node:path';
import { pathToFileURL } from 'node:url';

const {
  VITE_SHOPIFY_STORE_DOMAIN,
  SHOPIFY_ACCESS_TOKEN,
  SHOPIFY_WEBHOOK_SECRET,
  SHOPIFY_API_VERSION = '2024-04',
  PORT = 3000,
  DEBUG_WEBHOOK, // set to "1" for verbose logs
} = process.env;

const DEBUG = String(DEBUG_WEBHOOK || '') === '1';
const redact = (s) => (s ? `${String(s).slice(0, 4)}…` : s);
const now = () => new Date().toISOString();
const log = {
  debug: (...a) => DEBUG && console.debug(`[webhook ${now()}]`, ...a),
  info: (...a) => console.info(`[webhook ${now()}]`, ...a),
  warn: (...a) => console.warn(`[webhook ${now()}]`, ...a),
  error: (...a) => console.error(`[webhook ${now()}]`, ...a),
};

if (!VITE_SHOPIFY_STORE_DOMAIN || !SHOPIFY_ACCESS_TOKEN || !SHOPIFY_WEBHOOK_SECRET) {
  console.error(
    'Missing env vars. Need VITE_SHOPIFY_STORE_DOMAIN, SHOPIFY_ACCESS_TOKEN, SHOPIFY_WEBHOOK_SECRET.',
  );
  process.exit(1);
}

log.info(`Node ${process.version} starting webhook server…`);

const SUPPLEMENTS_PATH = path.resolve(process.cwd(), 'src/data/supplements.js');
const DEFAULT_BRACELET_SIZE = 41;
const DEFAULT_NECKLACE_SIZE = 41;
const FORSAT_S_KEY = 'forsat s';

// ---------- utils ----------
const stripDiacritics = (value = '') =>
  String(value).normalize('NFD').replace(/[\u0300-\u036f]/g, '');

const normalize = (value = '') => {
  if (value === null || value === undefined) return '';
  return stripDiacritics(String(value)).trim().toLowerCase();
};

const sanitizeVariantKey = (value = '') => {
  const normalized = stripDiacritics(String(value))
    .trim()
    .toLowerCase()
    .replace(/[^a-z0-9]+/g, '');
  return normalized || null;
};

const buildChainMatchers = (name, aliases = []) => {
  const normalizedSet = new Set();
  const sanitizedSet = new Set();

  const register = (raw) => {
    if (!raw && raw !== 0) return;

    const normalized = normalize(raw);
    if (normalized && normalized.length >= 2) {
      normalizedSet.add(normalized);
    }

    const sanitized = sanitizeVariantKey(raw);
    if (sanitized && sanitized.length >= 3) {
      sanitizedSet.add(sanitized);
    }
  };

  register(name);

  const normalizedName = normalize(name);
  if (normalizedName) {
    const collapsed = normalizedName.replace(/\s+/g, '');
    if (collapsed && collapsed !== normalizedName) {
      register(collapsed);
    }

    const tokens = normalizedName.split(/\s+/).filter(Boolean);
    if (tokens.length > 1) {
      register(tokens.join(' '));
      register(tokens.join(''));
    }

    for (const token of tokens) {
      if (token && token.length >= 3) {
        register(token);
      }
    }
  }

  if (Array.isArray(aliases)) {
    for (const alias of aliases) {
      register(alias);
    }
  }

  const normalizedMatchers = Array.from(normalizedSet).sort((a, b) => b.length - a.length);
  const sanitizedMatchers = Array.from(sanitizedSet).sort((a, b) => b.length - a.length);

  return { normalizedMatchers, sanitizedMatchers };
};

const escapeRegExp = (value = '') => String(value).replace(/[.*+?^${}()|[\]\\]/g, '\\$&');

const buildChainRemovalPatterns = (names = []) => {
  const patterns = [];
  const seen = new Set();

  for (const name of names) {
    if (!name) continue;

    const base = escapeRegExp(name);
    if (!seen.has(base)) {
      patterns.push(new RegExp(base, 'ig'));
      seen.add(base);
    }

    const collapsed = name.replace(/\s+/g, '');
    if (collapsed && collapsed !== name) {
      const collapsedPattern = escapeRegExp(collapsed);
      if (!seen.has(collapsedPattern)) {
        patterns.push(new RegExp(collapsedPattern, 'ig'));
        seen.add(collapsedPattern);
      }
    }
  }

  return patterns;
};

const moneyToNumber = (value) => {
  const n = Number.parseFloat(value);
  return Number.isFinite(n) ? n : 0;
};
const formatMoney = (value) => (Math.round(value * 100) / 100).toFixed(2);

const parseTags = (tags = '') => {
  const list = Array.isArray(tags) ? tags : String(tags).split(',');
  return new Set(list.map((t) => normalize(t)).filter(Boolean));
};

const findSizeInText = (value) => {
  const norm = normalize(value);
  const cm = norm.match(/(\d+(?:\.\d+)?)\s*cm/);
  if (cm) return Number.parseFloat(cm[1]);
  const any = norm.match(/(\d+(?:\.\d+)?)/);
  if (any) return Number.parseFloat(any[1]);
  return null;
};

const splitVariantDescriptor = (value) => {
  if (!value) return [];

  return String(value)
    .split(/[\/•|\-–]/)
    .map((part) => part.trim())
    .filter(Boolean);
};

const collectVariantFields = (variant) => {
  const values = [];

  if (variant?.option1) values.push(variant.option1);
  if (variant?.option2) values.push(variant.option2);
  if (variant?.option3) values.push(variant.option3);

  if (variant?.title) {
    values.push(...splitVariantDescriptor(variant.title));
  }

  const seen = new Set();
  const results = [];

  for (const raw of values) {
    if (raw === null || raw === undefined) {
      continue;
    }

    const normalized = normalize(raw);
    if (!normalized) {
      continue;
    }

    if (seen.has(normalized)) {
      continue;
    }
    seen.add(normalized);

    const sanitized = sanitizeVariantKey(raw);
    results.push({ raw, normalized, sanitized });
  }

  return results;
};

const DEFAULT_BRACELET_PARENT_KEY = 'default';

let braceletChainSanitizedKeys = [];
let braceletChainRemovalPatterns = [];

const stripBraceletChainFragments = (value) => {
  if (value === null || value === undefined) {
    return '';
  }

  let working = String(value);
  for (const pattern of braceletChainRemovalPatterns) {
    working = working.replace(pattern, ' ');
  }

  return working.replace(/[(){}\[\]]/g, ' ').replace(/[\-_/•]+/g, ' ').replace(/\s+/g, ' ').trim();
};

const identifyBraceletParentKey = (variant, chainKeyNormalized) => {
  const chainKeySanitized = chainKeyNormalized ? sanitizeVariantKey(chainKeyNormalized) : null;
  const parentParts = [];
  const seen = new Set();

  const register = (raw) => {
    if (!raw) return;

    const cleaned = stripBraceletChainFragments(raw);
    if (!cleaned) return;

    const normalized = normalize(cleaned);
    if (!normalized) return;
    if (normalized === 'default' || normalized === 'default title' || normalized === 'defaulttitle') return;
    if (/\b(cm|centim|millim|mm)\b/.test(normalized)) return;

    const sanitized = sanitizeVariantKey(cleaned);
    if (!sanitized) return;
    if (chainKeySanitized && sanitized.includes(chainKeySanitized)) return;

    let remainder = sanitized;
    for (const key of braceletChainSanitizedKeys) {
      if (!key) continue;
      remainder = remainder.split(key).join('');
    }

    if (chainKeySanitized) {
      remainder = remainder.split(chainKeySanitized).join('');
    }

    if (!remainder) return;
    if (seen.has(remainder)) return;

    seen.add(remainder);
    parentParts.push(remainder);
  };

  register(variant?.option1);
  register(variant?.option2);
  register(variant?.option3);

  if (variant?.title) {
    for (const fragment of splitVariantDescriptor(variant.title)) {
      register(fragment);
    }
  }

  if (parentParts.length === 0) {
    return DEFAULT_BRACELET_PARENT_KEY;
  }

  return parentParts.join('::');
};

// ---------- supplements (hot-reloaded ESM) ----------
const supplementsState = {
  bracelet: new Map(),
  necklace: new Map(),
  necklaceSizes: [],
};

const sanitizeNecklaceSizeMap = (value, allowedSizes = []) => {
  const sizeSet = Array.isArray(allowedSizes) ? new Set(allowedSizes.map(Number)) : null;
  const result = new Map();

  if (!value || typeof value !== 'object') {
    return result;
  }

  for (const [rawKey, rawValue] of Object.entries(value)) {
    const size = Number(rawKey);
    if (!Number.isFinite(size)) {
      continue;
    }

    if (sizeSet && sizeSet.size > 0 && !sizeSet.has(size)) {
      continue;
    }

    const numeric = Number(rawValue);
    if (!Number.isFinite(numeric)) {
      continue;
    }

    result.set(size, numeric);
  }

  return result;
};

const refreshDerivedSupplements = (module) => {
  supplementsState.bracelet.clear();
  supplementsState.necklace.clear();
  supplementsState.braceletBase = module?.braceletChainTypes ?? {};
  supplementsState.necklaceBase = module?.necklaceChainTypes ?? {};
  supplementsState.necklaceSizes = Array.isArray(module?.necklaceSizes) ? [...module.necklaceSizes] : [];

  for (const [name, supplement] of Object.entries(supplementsState.braceletBase)) {
    const key = normalize(name);
    const matchers = buildChainMatchers(name);
    supplementsState.bracelet.set(key, {
      name,
      supplement: Number(supplement) || 0,
      matchers,
    });
  }
  for (const [name, config] of Object.entries(supplementsState.necklaceBase)) {
    const key = normalize(name);
    const sizes = sanitizeNecklaceSizeMap(config?.sizes, supplementsState.necklaceSizes);
    const matchers = buildChainMatchers(name, config?.aliases);
    supplementsState.necklace.set(key, {
      name,
      supplement: Number(config?.supplement) || 0,
      perCm: Number(config?.perCm) || 0,
      sizes,
      matchers,
    });
  }

  braceletChainSanitizedKeys = Array.from(
    new Set(
      Array.from(supplementsState.bracelet.values())
        .map((entry) => sanitizeVariantKey(entry?.name))
        .filter(Boolean),
    ),
  );
  const braceletNames = Array.from(supplementsState.bracelet.values())
    .map((entry) => entry?.name)
    .filter(Boolean);
  braceletChainRemovalPatterns = buildChainRemovalPatterns(braceletNames);

  log.debug('Supplements refreshed.', {
    braceletKeys: Array.from(supplementsState.bracelet.keys()),
    necklaceKeys: Array.from(supplementsState.necklace.keys()),
    necklaceSizes: supplementsState.necklaceSizes,
  });
};

const loadSupplements = async () => {
  try {
    const moduleUrl = `${pathToFileURL(SUPPLEMENTS_PATH).href}?t=${Date.now()}`;
    const module = await import(moduleUrl);
    refreshDerivedSupplements(module);
    log.info('Supplements loaded.');
  } catch (e) {
    log.error('Failed to load supplements.', e);
  }
};

let supplementsReady = loadSupplements();

try {
  fs.watch(SUPPLEMENTS_PATH, { persistent: false }, (ev) => {
    if (ev === 'change' || ev === 'rename') {
      log.info('Supplements file change detected, reloading…');
      supplementsReady = loadSupplements();
    }
  });
} catch (e) {
  log.warn('Could not watch supplement file for changes:', e);
}

// ---------- express ----------
const app = express();
app.use(
  express.json({
    type: 'application/json',
    verify: (req, _res, buf) => {
      req.rawBody = buf;
    },
  }),
);

// ---------- signature ----------
const verifyShopifySignature = (req) => {
  const header = req.get('X-Shopify-Hmac-Sha256');
  if (!header) return false;
  const digest = crypto.createHmac('sha256', SHOPIFY_WEBHOOK_SECRET).update(req.rawBody).digest('base64');
  try {
    return crypto.timingSafeEqual(Buffer.from(header, 'base64'), Buffer.from(digest, 'base64'));
  } catch (e) {
    log.warn('Failed to verify webhook signature:', e);
    return false;
  }
};

// ---------- collections ----------
const collectionCache = new Map(); // productId -> {timestamp, collections}
const COLLECTION_TTL = 5 * 60 * 1000;

const fetchProductCollections = async (productId, reqId) => {
  if (!productId) return [];
  const cached = collectionCache.get(productId);
  if (cached && Date.now() - cached.timestamp < COLLECTION_TTL) {
    log.debug(`[${reqId}] collections cache hit for product ${productId}`);
    return cached.collections;
  }

  const url = `https://${VITE_SHOPIFY_STORE_DOMAIN}/admin/api/${SHOPIFY_API_VERSION}/products/${productId}/collections.json`;
  log.debug(`[${reqId}] fetching collections`, { url, token: redact(SHOPIFY_ACCESS_TOKEN) });

  const response = await fetch(url, {
    method: 'GET',
    headers: {
      'Content-Type': 'application/json',
      'X-Shopify-Access-Token': SHOPIFY_ACCESS_TOKEN,
    },
  });

  if (!response.ok) {
    const text = await response.text();
    log.warn(`[${reqId}] load product collections failed`, productId, response.status, text);
    return [];
  }

  const payload = await response.json();
  const collections = Array.isArray(payload?.collections) ? payload.collections : [];
  collectionCache.set(productId, { timestamp: Date.now(), collections });
  log.debug(
    `[${reqId}] collections loaded`,
    collections.map((c) => ({ id: c.id, title: c.title })),
  );
  return collections;
};

const productBelongsTo = (collections, target) => {
  const normalizedTarget = normalize(target);
  return collections.some((c) => normalize(c?.title) === normalizedTarget);
};

// ---------- kind / chain / size helpers ----------
const resolveProductKind = async (product, reqId) => {
  const tags = parseTags(product?.tags);
  const collections = await fetchProductCollections(product?.id, reqId);

  const inBracelet = productBelongsTo(collections, 'Bracelet');
  const inNecklace = productBelongsTo(collections, 'Colliers');

  // accept tag OR collection
  if (tags.has('brac') || inBracelet) {
    log.debug(`[${reqId}] kind=bracelet (${inBracelet ? 'collection' : 'tag'})`);
    return 'bracelet';
  }
  if (tags.has('nckl') || inNecklace) {
    log.debug(`[${reqId}] kind=necklace (${inNecklace ? 'collection' : 'tag'})`);
    return 'necklace';
  }

  log.warn(
    `[${reqId}] kind unresolved (tags=${[...tags].join(',')}, collections=${collections
      .map((c) => c.title)
      .join('|')})`,
  );
  return null;
};

const identifyChainType = (variant, productKind) => {
  const fields = collectVariantFields(variant);
  if (fields.length === 0) {
    return null;
  }

  const source = productKind === 'necklace' ? supplementsState.necklace : supplementsState.bracelet;

  let bestMatch = null;
  let bestScore = -Infinity;

  for (const field of fields) {
    const normalizedField = field.normalized;
    const sanitizedField = field.sanitized;

    for (const [normalizedName, config] of source) {
      const matchers = config?.matchers;
      const normalizedMatchers = Array.isArray(matchers?.normalizedMatchers)
        ? matchers.normalizedMatchers
        : [normalizedName];
      for (const candidate of normalizedMatchers) {
        if (!candidate) continue;
        if (normalizedField.includes(candidate)) {
          const score = candidate.length * 2;
          if (score > bestScore) {
            bestScore = score;
            bestMatch = { key: normalizedName, config };
          }
        }
      }

      if (!sanitizedField) {
        continue;
      }

      const sanitizedMatchers = Array.isArray(matchers?.sanitizedMatchers)
        ? matchers.sanitizedMatchers
        : [];
      for (const candidate of sanitizedMatchers) {
        if (!candidate) continue;
        if (sanitizedField.includes(candidate)) {
          const score = candidate.length * 2 - 1; // prefer normalized matches when equal length
          if (score > bestScore) {
            bestScore = score;
            bestMatch = { key: normalizedName, config };
          }
        }
      }
    }
  }

  return bestMatch;
};

const extractVariantSize = (variant) => {
  const fields = [variant.option1, variant.option2, variant.option3, variant.title];
  for (const f of fields) {
    if (!f) continue;
    const size = findSizeInText(f);
    if (Number.isFinite(size)) return size;
  }
  return null;
};

const pickForsatBaseVariant = (variants, productKind, reqId) => {
  const candidates = [];
  for (const v of variants) {
    const chainType = identifyChainType(v, productKind);
    if (chainType?.key === FORSAT_S_KEY) {
      const size = extractVariantSize(v);
      candidates.push({ variant: v, size });
    }
  }

  if (candidates.length === 0) {
    // fallback by title text if mapping ever misses
    const byTitle = variants.find((v) =>
      collectVariantFields(v).some((f) => f.normalized.includes(FORSAT_S_KEY)),
    );
    if (byTitle) {
      log.warn(`[${reqId}] base via title fallback: ${byTitle.id} "${byTitle.title}"`);
      return byTitle;
    }
    log.warn(`[${reqId}] no Forsat S base found`);
    return null;
  }

  log.debug(`[${reqId}] Forsat S candidates: ${candidates.length}`);

  const targetSize = productKind === 'necklace' ? DEFAULT_NECKLACE_SIZE : DEFAULT_BRACELET_SIZE;

  let best = candidates[0];
  for (const c of candidates) {
    if (!Number.isFinite(c.size)) continue;

    if (!Number.isFinite(best.size)) {
      best = c;
      continue;
    }

    const d1 = Math.abs(c.size - targetSize);
    const d2 = Math.abs(best.size - targetSize);
    if (d1 < d2) best = c;
  }

  return best.variant;
};

const pickNecklaceBaseEntry = (candidates = []) => {
  if (!Array.isArray(candidates) || candidates.length === 0) {
    return null;
  }

  let best = null;
  let bestScore = null;

  for (const entry of candidates) {
    const sizeKnown = Number.isFinite(entry.size);
    const diff = sizeKnown ? Math.abs(entry.size - DEFAULT_NECKLACE_SIZE) : Number.POSITIVE_INFINITY;
    const missingPrice = entry.hasPrice ? 0 : 1;
    const score = { diff, missingPrice };

    if (
      !best ||
      score.diff < bestScore.diff ||
      (score.diff === bestScore.diff && score.missingPrice < bestScore.missingPrice)
    ) {
      best = entry;
      bestScore = score;
    }
  }

  return best;
};

// ---------- pricing ----------
const normalizeNecklaceSize = (size) =>
  Number.isFinite(size) ? size : DEFAULT_NECKLACE_SIZE;

const resolveNecklaceSizeOverride = (chainConfig = {}, size) => {
  if (chainConfig?.sizes instanceof Map) {
    const override = chainConfig.sizes.get(size);
    if (Number.isFinite(override)) {
      return override;
    }
  }
  return null;
};

const computeNecklaceIncrement = (chainConfig = {}, size) => {
  const override = resolveNecklaceSizeOverride(chainConfig, size);
  if (override !== null) {
    return override;
  }

  const baseSupplementRaw = Number(chainConfig?.supplement);
  const perCmRaw = Number(chainConfig?.perCm);
  const baseSupplement = Number.isFinite(baseSupplementRaw) ? baseSupplementRaw : 0;
  const perCm = Number.isFinite(perCmRaw) ? perCmRaw : 0;
<<<<<<< HEAD

  return baseSupplement + (size - DEFAULT_NECKLACE_SIZE) * perCm;
};

=======

  return baseSupplement + (size - DEFAULT_NECKLACE_SIZE) * perCm;
};

>>>>>>> d811fb7a
const calculateNecklacePrice = (basePrice, chainConfig = {}, size) => {
  const normalizedSize = normalizeNecklaceSize(size);
  return basePrice + computeNecklaceIncrement(chainConfig, normalizedSize);
};

const deriveNecklaceBaseFromPrice = (price, chainConfig = {}, size) => {
  if (!Number.isFinite(price)) {
    return null;
  }

  const normalizedSize = normalizeNecklaceSize(size);
  return price - computeNecklaceIncrement(chainConfig, normalizedSize);
};

const pricesEqual = (current, target) =>
  typeof target === 'number' && !Number.isNaN(target) && Math.abs(moneyToNumber(current) - target) < 0.005;

const compareAtEqual = (current, target) => {
  if (target == null) return current == null || current === '' || moneyToNumber(current) === 0;
  return pricesEqual(current, target);
};

const updateVariantPrice = async (variantId, price, compareAtPrice, reqId) => {
  const url = `https://${VITE_SHOPIFY_STORE_DOMAIN}/admin/api/${SHOPIFY_API_VERSION}/variants/${variantId}.json`;
  const payload = {
    variant: {
      id: variantId,
      price: formatMoney(price),
      // include compare_at_price explicitly so it can be cleared when null
      compare_at_price: compareAtPrice == null ? null : formatMoney(compareAtPrice),
    },
  };

  log.debug(`[${reqId}] PUT variant`, { url, body: payload });

  const response = await fetch(url, {
    method: 'PUT',
    headers: {
      'Content-Type': 'application/json',
      'X-Shopify-Access-Token': SHOPIFY_ACCESS_TOKEN,
    },
    body: JSON.stringify(payload),
  });

  const text = await response.text(); // read once (ok or error)
  if (!response.ok) {
    throw new Error(`Failed to update variant ${variantId}: ${response.status} ${text}`);
  }
  log.info(`[${reqId}] Updated variant ${variantId} OK`, text.slice(0, 400));
};

// ---------- routes ----------
app.get('/healthz', (_req, res) => {
  res.json({ ok: true });
});

app.post('/webhooks/product-update', async (req, res) => {
  const reqId = crypto.randomUUID();
  const start = Date.now();

  log.info(
    `[${reqId}] → received /webhooks/product-update (topic=${req.get('X-Shopify-Topic')}, shop=${req.get(
      'X-Shopify-Shop-Domain',
    )}, len=${req.get('Content-Length')}, hmac=${req.get('X-Shopify-Hmac-Sha256') ? 'present' : 'missing'})`,
  );

  const signatureOk = verifyShopifySignature(req);
  log.info(`[${reqId}] signature ${signatureOk ? 'OK' : 'FAIL'}`);
  if (!signatureOk) return res.status(401).send('Invalid signature');

  const product = req.body;
  log.debug(`[${reqId}] product`, {
    id: product?.id,
    title: product?.title,
    tags: product?.tags,
    variants: product?.variants?.length,
  });

  if (!product?.variants?.length) {
    log.warn(`[${reqId}] no variants found, skipping`);
    return res.status(200).json({ skipped: true, reason: 'No variants found' });
  }

  try {
    const t0 = Date.now();
    await supplementsReady;
    log.debug(`[${reqId}] supplements ready in ${Date.now() - t0}ms`);

    const productKind = await resolveProductKind(product, reqId);
    if (!productKind) {
      log.warn(`[${reqId}] product not bracelet or necklace, skipping`);
      return res.status(200).json({ skipped: true, reason: 'Product not bracelet or necklace' });
    }

    const updates = [];

    if (productKind === 'bracelet') {
      const contexts = new Map();

      for (const variant of product.variants) {
        const chainType = identifyChainType(variant, productKind);
        if (!chainType) {
          log.debug(`[${reqId}] skip ${variant.id}: no chainType match for "${variant.title}"`);
          continue;
        }

        const parentKey = identifyBraceletParentKey(variant, chainType.key);
        const key = parentKey || DEFAULT_BRACELET_PARENT_KEY;
        if (!contexts.has(key)) {
          contexts.set(key, {
            parentKey: key,
            variants: [],
            baseVariantId: null,
            basePrice: null,
            baseCompareAt: null,
          });
        }

        const context = contexts.get(key);
        const hasPrice = variant.price !== null && variant.price !== undefined && variant.price !== '';
        const hasCompare =
          variant.compare_at_price !== null && variant.compare_at_price !== undefined && variant.compare_at_price !== '';
        const price = hasPrice ? moneyToNumber(variant.price) : null;
        const compareAt = hasCompare ? moneyToNumber(variant.compare_at_price) : null;

        context.variants.push({
          variant,
          chainType,
          price,
          compareAt,
          hasPrice,
          hasCompare,
        });

        if (chainType.key === FORSAT_S_KEY) {
          context.baseVariantId = variant.id;
          if (hasPrice) {
            context.basePrice = price;
          }
          context.baseCompareAt = hasCompare ? compareAt : null;
        }
      }

      if (contexts.size === 0) {
        log.warn(`[${reqId}] no bracelet chain matches, skipping`);
        return res.status(200).json({ skipped: true, reason: 'No bracelet chain matches' });
      }

      for (const context of contexts.values()) {
        if (!Number.isFinite(context.basePrice)) {
          for (const entry of context.variants) {
            const supplement = Number(entry.chainType.config?.supplement);
            if (!entry.hasPrice || !Number.isFinite(supplement)) {
              continue;
            }

            const candidate = entry.price - supplement;
            if (Number.isFinite(candidate)) {
              context.basePrice = candidate;
              break;
            }
          }
        }

        if (!Number.isFinite(context.baseCompareAt)) {
          for (const entry of context.variants) {
            const supplement = Number(entry.chainType.config?.supplement);
            if (!entry.hasCompare || !Number.isFinite(supplement)) {
              continue;
            }

            const candidate = entry.compareAt - supplement;
            if (Number.isFinite(candidate)) {
              context.baseCompareAt = candidate;
              break;
            }
          }
        }

        if (!Number.isFinite(context.basePrice)) {
          log.warn(`[${reqId}] parent=${context.parentKey} missing base price, skipping context`);
          continue;
        }

        if (!Number.isFinite(context.baseCompareAt)) {
          context.baseCompareAt = null;
        }

        log.debug(`[${reqId}] context base`, {
          parent: context.parentKey,
          basePrice: context.basePrice,
          baseCompareAt: context.baseCompareAt,
          baseVariantId: context.baseVariantId,
        });

        for (const entry of context.variants) {
          if (entry.chainType.key === FORSAT_S_KEY && context.baseVariantId === entry.variant.id) {
            log.debug(`[${reqId}] skip base ${entry.variant.id} (parent=${context.parentKey})`);
            continue;
          }

          const supplement = Number(entry.chainType.config?.supplement) || 0;
          const targetPrice = context.basePrice + supplement;
          const targetCompareAt =
            context.baseCompareAt !== null ? context.baseCompareAt + supplement : null;

          const needsPrice = !pricesEqual(entry.variant.price, targetPrice);
          const needsCompareAt = !compareAtEqual(entry.variant.compare_at_price, targetCompareAt);

          log.debug(`[${reqId}] variant ${entry.variant.id}`, {
            title: entry.variant.title,
            chainKey: entry.chainType.key,
            parent: context.parentKey,
            currentPrice: entry.variant.price,
            targetPrice,
            currentCompareAt: entry.variant.compare_at_price,
            targetCompareAt,
            needsPrice,
            needsCompareAt,
          });

          if (!needsPrice && !needsCompareAt) {
            continue;
          }

          updates.push({ variant: entry.variant, targetPrice, targetCompareAt });
        }
      }
    } else {
      const productOptions = Array.isArray(product.options) ? product.options : [];
      const extraOptionIndexSet = new Set();
      productOptions.forEach((option, idx) => {
        const normalizedName = normalize(option?.name);
        if (!normalizedName) {
          return;
        }
<<<<<<< HEAD

        if (normalizedName === 'chain variants' || normalizedName === 'taille de chaine') {
          return;
        }

=======

        if (normalizedName === 'chain variants' || normalizedName === 'taille de chaine') {
          return;
        }

>>>>>>> d811fb7a
        const position = Number(option?.position);
        const index = Number.isFinite(position) ? position : idx + 1;
        if (index >= 1) {
          extraOptionIndexSet.add(index);
        }
      });
      const extraOptionIndices = Array.from(extraOptionIndexSet).sort((a, b) => a - b);

      const DEFAULT_CONTEXT_KEY = '__default__';
      const buildContextKey = (variant) => {
        if (extraOptionIndices.length === 0) {
          return { key: DEFAULT_CONTEXT_KEY, labelParts: [] };
<<<<<<< HEAD
        }

        const labelParts = [];
        const keyParts = [];
        for (const optionIndex of extraOptionIndices) {
          const raw = variant?.[`option${optionIndex}`];
          labelParts.push(raw ?? '');
          const normalizedValue = normalize(raw);
          keyParts.push(normalizedValue || `__empty${optionIndex}`);
        }

=======
        }

        const labelParts = [];
        const keyParts = [];
        for (const optionIndex of extraOptionIndices) {
          const raw = variant?.[`option${optionIndex}`];
          labelParts.push(raw ?? '');
          const normalizedValue = normalize(raw);
          keyParts.push(normalizedValue || `__empty${optionIndex}`);
        }

>>>>>>> d811fb7a
        const key = keyParts.join('::') || DEFAULT_CONTEXT_KEY;
        return { key, labelParts };
      };

      const contexts = new Map();

      for (const variant of product.variants) {
        const chainType = identifyChainType(variant, productKind);
        if (!chainType) {
          log.debug(`[${reqId}] skip ${variant.id}: no chainType match for "${variant.title}"`);
          continue;
        }

        const { key, labelParts } = buildContextKey(variant);
        if (!contexts.has(key)) {
          const label = labelParts.filter(Boolean).join(' / ') || 'default';
          contexts.set(key, {
            key,
            label,
            variants: [],
            baseCandidates: [],
            baseVariantId: null,
            basePrice: null,
            baseCompareAt: null,
          });
        }

        const context = contexts.get(key);
        const hasPrice = variant.price !== null && variant.price !== undefined && variant.price !== '';
        const hasCompare =
          variant.compare_at_price !== null &&
          variant.compare_at_price !== undefined &&
          variant.compare_at_price !== '';
        const price = hasPrice ? moneyToNumber(variant.price) : null;
        const compareAt = hasCompare ? moneyToNumber(variant.compare_at_price) : null;
        const size = extractVariantSize(variant);

        const entry = {
          variant,
          chainType,
          size,
          price,
          compareAt,
          hasPrice,
          hasCompare,
        };
        context.variants.push(entry);
        if (chainType.key === FORSAT_S_KEY) {
          context.baseCandidates.push(entry);
        }
      }
<<<<<<< HEAD

      if (contexts.size === 0) {
        log.warn(`[${reqId}] no necklace chain matches, skipping`);
        return res.status(200).json({ skipped: true, reason: 'No necklace chain matches' });
      }

      for (const context of contexts.values()) {
        const baseEntry = pickNecklaceBaseEntry(context.baseCandidates);
        if (baseEntry) {
          context.baseVariantId = baseEntry.variant.id;
          if (baseEntry.hasPrice && Number.isFinite(baseEntry.price)) {
            context.basePrice = baseEntry.price;
          }
          if (baseEntry.hasCompare && Number.isFinite(baseEntry.compareAt)) {
            context.baseCompareAt = baseEntry.compareAt;
          }
        }

=======

      if (contexts.size === 0) {
        log.warn(`[${reqId}] no necklace chain matches, skipping`);
        return res.status(200).json({ skipped: true, reason: 'No necklace chain matches' });
      }

      for (const context of contexts.values()) {
        const baseEntry = pickNecklaceBaseEntry(context.baseCandidates);
        if (baseEntry) {
          context.baseVariantId = baseEntry.variant.id;
          if (baseEntry.hasPrice && Number.isFinite(baseEntry.price)) {
            context.basePrice = baseEntry.price;
          }
          if (baseEntry.hasCompare && Number.isFinite(baseEntry.compareAt)) {
            context.baseCompareAt = baseEntry.compareAt;
          }
        }

>>>>>>> d811fb7a
        if (!Number.isFinite(context.basePrice)) {
          for (const entry of context.variants) {
            if (!entry.hasPrice) {
              continue;
            }

            const candidate = deriveNecklaceBaseFromPrice(
              entry.price,
              entry.chainType.config,
              entry.size,
            );
            if (Number.isFinite(candidate)) {
              context.basePrice = candidate;
              break;
            }
          }
        }

        if (!Number.isFinite(context.basePrice)) {
          log.warn(`[${reqId}] context=${context.label} missing base price, skipping`);
          continue;
        }

        if (!Number.isFinite(context.baseCompareAt)) {
          let derivedCompare = null;
          for (const entry of context.variants) {
            if (!entry.hasCompare) {
              continue;
            }

            const candidate = deriveNecklaceBaseFromPrice(
              entry.compareAt,
              entry.chainType.config,
              entry.size,
            );
            if (Number.isFinite(candidate)) {
              derivedCompare = candidate;
              break;
            }
          }
          context.baseCompareAt = Number.isFinite(derivedCompare) ? derivedCompare : null;
        }

        log.debug(`[${reqId}] necklace context`, {
          context: context.label,
          baseVariantId: context.baseVariantId,
          basePrice: context.basePrice,
          baseCompareAt: context.baseCompareAt,
        });

        for (const entry of context.variants) {
          if (context.baseVariantId && entry.variant.id === context.baseVariantId) {
            log.debug(`[${reqId}] skip base ${entry.variant.id} (context=${context.label})`);
            continue;
          }

          const targetPrice = calculateNecklacePrice(
            context.basePrice,
            entry.chainType.config,
            entry.size,
          );
          const targetCompareAt =
            context.baseCompareAt !== null
              ? context.baseCompareAt + (targetPrice - context.basePrice)
              : null;

          const needsPrice = !pricesEqual(entry.variant.price, targetPrice);
          const needsCompareAt = !compareAtEqual(entry.variant.compare_at_price, targetCompareAt);

          log.debug(`[${reqId}] variant ${entry.variant.id}`, {
            title: entry.variant.title,
            context: context.label,
            chainKey: entry.chainType.key,
            size: entry.size,
            currentPrice: entry.variant.price,
            targetPrice,
            currentCompareAt: entry.variant.compare_at_price,
            targetCompareAt,
            needsPrice,
            needsCompareAt,
          });

          if (!needsPrice && !needsCompareAt) {
            continue;
          }

          updates.push({ variant: entry.variant, targetPrice, targetCompareAt });
        }
      }
    }

    if (updates.length === 0) {
      log.info(`[${reqId}] no changes required`);
      return res.status(200).json({ updated: 0 });
    }

    let success = 0;
    for (const upd of updates) {
      try {
        await updateVariantPrice(upd.variant.id, upd.targetPrice, upd.targetCompareAt, reqId);
        success += 1;
      } catch (e) {
        log.error(`[${reqId}] update error for variant ${upd.variant.id}`, e);
      }
    }

    const ms = Date.now() - start;
    log.info(`[${reqId}] done`, { updated: success, attempted: updates.length, ms });
    return res.status(200).json({ updated: success, attempted: updates.length });
  } catch (e) {
    log.error(`[${reqId}] failed to process product update webhook:`, e);
    return res.status(500).json({ error: 'Failed to process webhook' });
  }
});

app.listen(Number(PORT), () => {
  log.info(`Webhook server listening on port ${PORT}`);
});<|MERGE_RESOLUTION|>--- conflicted
+++ resolved
@@ -634,17 +634,10 @@
   const perCmRaw = Number(chainConfig?.perCm);
   const baseSupplement = Number.isFinite(baseSupplementRaw) ? baseSupplementRaw : 0;
   const perCm = Number.isFinite(perCmRaw) ? perCmRaw : 0;
-<<<<<<< HEAD
 
   return baseSupplement + (size - DEFAULT_NECKLACE_SIZE) * perCm;
 };
 
-=======
-
-  return baseSupplement + (size - DEFAULT_NECKLACE_SIZE) * perCm;
-};
-
->>>>>>> d811fb7a
 const calculateNecklacePrice = (basePrice, chainConfig = {}, size) => {
   const normalizedSize = normalizeNecklaceSize(size);
   return basePrice + computeNecklaceIncrement(chainConfig, normalizedSize);
@@ -881,19 +874,11 @@
         if (!normalizedName) {
           return;
         }
-<<<<<<< HEAD
 
         if (normalizedName === 'chain variants' || normalizedName === 'taille de chaine') {
           return;
         }
 
-=======
-
-        if (normalizedName === 'chain variants' || normalizedName === 'taille de chaine') {
-          return;
-        }
-
->>>>>>> d811fb7a
         const position = Number(option?.position);
         const index = Number.isFinite(position) ? position : idx + 1;
         if (index >= 1) {
@@ -906,7 +891,6 @@
       const buildContextKey = (variant) => {
         if (extraOptionIndices.length === 0) {
           return { key: DEFAULT_CONTEXT_KEY, labelParts: [] };
-<<<<<<< HEAD
         }
 
         const labelParts = [];
@@ -918,19 +902,6 @@
           keyParts.push(normalizedValue || `__empty${optionIndex}`);
         }
 
-=======
-        }
-
-        const labelParts = [];
-        const keyParts = [];
-        for (const optionIndex of extraOptionIndices) {
-          const raw = variant?.[`option${optionIndex}`];
-          labelParts.push(raw ?? '');
-          const normalizedValue = normalize(raw);
-          keyParts.push(normalizedValue || `__empty${optionIndex}`);
-        }
-
->>>>>>> d811fb7a
         const key = keyParts.join('::') || DEFAULT_CONTEXT_KEY;
         return { key, labelParts };
       };
@@ -982,7 +953,6 @@
           context.baseCandidates.push(entry);
         }
       }
-<<<<<<< HEAD
 
       if (contexts.size === 0) {
         log.warn(`[${reqId}] no necklace chain matches, skipping`);
@@ -1001,26 +971,6 @@
           }
         }
 
-=======
-
-      if (contexts.size === 0) {
-        log.warn(`[${reqId}] no necklace chain matches, skipping`);
-        return res.status(200).json({ skipped: true, reason: 'No necklace chain matches' });
-      }
-
-      for (const context of contexts.values()) {
-        const baseEntry = pickNecklaceBaseEntry(context.baseCandidates);
-        if (baseEntry) {
-          context.baseVariantId = baseEntry.variant.id;
-          if (baseEntry.hasPrice && Number.isFinite(baseEntry.price)) {
-            context.basePrice = baseEntry.price;
-          }
-          if (baseEntry.hasCompare && Number.isFinite(baseEntry.compareAt)) {
-            context.baseCompareAt = baseEntry.compareAt;
-          }
-        }
-
->>>>>>> d811fb7a
         if (!Number.isFinite(context.basePrice)) {
           for (const entry of context.variants) {
             if (!entry.hasPrice) {
