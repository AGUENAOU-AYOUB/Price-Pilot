import './loadEnv.js';
import express from 'express';
import crypto from 'node:crypto';
import fs from 'node:fs';
import path from 'node:path';
import { pathToFileURL } from 'node:url';

const {
  VITE_SHOPIFY_STORE_DOMAIN,
  SHOPIFY_ACCESS_TOKEN,
  SHOPIFY_WEBHOOK_SECRET,
  SHOPIFY_API_VERSION = '2024-04',
  PORT = 3000,
} = process.env;

if (!VITE_SHOPIFY_STORE_DOMAIN || !SHOPIFY_ACCESS_TOKEN || !SHOPIFY_WEBHOOK_SECRET) {
  console.error(
    'Missing Shopify environment variables. Ensure VITE_SHOPIFY_STORE_DOMAIN, SHOPIFY_ACCESS_TOKEN, and SHOPIFY_WEBHOOK_SECRET are set.',
  );
  process.exit(1);
}

const SUPPLEMENTS_PATH = path.resolve(process.cwd(), 'src/data/supplements.js');
const DEFAULT_NECKLACE_SIZE = 41;
const FORSAT_S_KEY = 'forsat s';

const stripDiacritics = (value = '') =>
  value
    .normalize('NFD')
    .replace(/[\u0300-\u036f]/g, '');

const normalize = (value = '') => {
  if (value === null || value === undefined) {
    return '';
  }

  return stripDiacritics(String(value)).trim().toLowerCase();
};

const moneyToNumber = (value) => {
  const numeric = Number.parseFloat(value);
  return Number.isFinite(numeric) ? numeric : 0;
};

const formatMoney = (value) => (Math.round(value * 100) / 100).toFixed(2);

const parseTags = (tags = '') => {
  const list = Array.isArray(tags) ? tags : String(tags).split(',');
  return new Set(list.map((tag) => normalize(tag)).filter(Boolean));
};

const findSizeInText = (value) => {
  const normalized = normalize(value);
  const match = normalized.match(/(\d+(?:\.\d+)?)\s*cm/);
  if (match) {
    return Number.parseFloat(match[1]);
  }

  const fallback = normalized.match(/(\d+(?:\.\d+)?)/);
  if (fallback) {
    return Number.parseFloat(fallback[1]);
  }

  return null;
};

const collectVariantFields = (variant) =>
  [variant.title, variant.option1, variant.option2, variant.option3]
    .filter(Boolean)
    .map((value) => normalize(value));

const supplementsState = {
  bracelet: new Map(),
  necklace: new Map(),
  necklaceSizes: [],
};

const refreshDerivedSupplements = (module) => {
  supplementsState.bracelet.clear();
  supplementsState.necklace.clear();
  supplementsState.braceletBase = module?.braceletChainTypes ?? {};
  supplementsState.necklaceBase = module?.necklaceChainTypes ?? {};
  supplementsState.necklaceSizes = Array.isArray(module?.necklaceSizes) ? [...module.necklaceSizes] : [];

  if (supplementsState.braceletBase) {
    for (const [name, supplement] of Object.entries(supplementsState.braceletBase)) {
      supplementsState.bracelet.set(normalize(name), { name, supplement: Number(supplement) || 0 });
    }
  }

  if (supplementsState.necklaceBase) {
    for (const [name, config] of Object.entries(supplementsState.necklaceBase)) {
      const normalizedName = normalize(name);
      const supplement = Number(config?.supplement) || 0;
      const perCm = Number(config?.perCm) || 0;
      supplementsState.necklace.set(normalizedName, {
        name,
        supplement,
        perCm,
      });
    }
  }
};

const loadSupplements = async () => {
  try {
    const moduleUrl = `${pathToFileURL(SUPPLEMENTS_PATH).href}?t=${Date.now()}`;
    const module = await import(moduleUrl);
    refreshDerivedSupplements(module);
    console.info('Webhook supplements loaded.');
  } catch (error) {
    console.error('Failed to load supplements.', error);
  }
};

<<<<<<< HEAD
let supplementsReady = loadSupplements();
=======
await loadSupplements();
>>>>>>> 7a00673e

try {
  fs.watch(SUPPLEMENTS_PATH, { persistent: false }, (eventType) => {
    if (eventType === 'change' || eventType === 'rename') {
<<<<<<< HEAD
      supplementsReady = loadSupplements();
=======
      loadSupplements();
>>>>>>> 7a00673e
    }
  });
} catch (error) {
  console.warn('Could not watch supplement file for changes:', error);
}

const app = express();
app.use(
  express.json({
    type: 'application/json',
    verify: (req, _res, buf) => {
      req.rawBody = buf;
    },
  }),
);

const verifyShopifySignature = (req) => {
  const header = req.get('X-Shopify-Hmac-Sha256');
  if (!header) {
    return false;
  }

  const digest = crypto.createHmac('sha256', SHOPIFY_WEBHOOK_SECRET).update(req.rawBody).digest('base64');

  try {
    return crypto.timingSafeEqual(Buffer.from(header, 'base64'), Buffer.from(digest, 'base64'));
  } catch (error) {
    console.warn('Failed to verify webhook signature:', error);
    return false;
  }
};

const collectionCache = new Map();
const COLLECTION_TTL = 5 * 60 * 1000;

const fetchProductCollections = async (productId) => {
  if (!productId) {
    return [];
  }

  const cached = collectionCache.get(productId);
  if (cached && Date.now() - cached.timestamp < COLLECTION_TTL) {
    return cached.collections;
  }

  const url = `https://${VITE_SHOPIFY_STORE_DOMAIN}/admin/api/${SHOPIFY_API_VERSION}/products/${productId}/collections.json`;
  const response = await fetch(url, {
    method: 'GET',
    headers: {
      'Content-Type': 'application/json',
      'X-Shopify-Access-Token': SHOPIFY_ACCESS_TOKEN,
    },
  });

  if (!response.ok) {
    console.warn('Failed to load product collections', productId, response.status, await response.text());
    return [];
  }

  const payload = await response.json();
  const collections = Array.isArray(payload?.collections) ? payload.collections : [];
  collectionCache.set(productId, { timestamp: Date.now(), collections });
  return collections;
};

const productBelongsTo = (collections, target) => {
  const normalizedTarget = normalize(target);
  return collections.some((collection) => normalize(collection?.title) === normalizedTarget);
};

const resolveProductKind = async (product) => {
  const tags = parseTags(product?.tags);
  const collections = await fetchProductCollections(product?.id);

  if (tags.has('brac') && productBelongsTo(collections, 'Bracelet')) {
    return 'bracelet';
  }
};

  if (tags.has('nckl') && productBelongsTo(collections, 'Colliers')) {
    return 'necklace';
  }

  if (tags.has('brac')) {
    console.warn(`Product ${product?.id} missing Bracelet collection membership; falling back to tag.`);
    return 'bracelet';
  }

  if (tags.has('nckl')) {
    console.warn(`Product ${product?.id} missing Colliers collection membership; falling back to tag.`);
    return 'necklace';
  }

  return null;
};

const identifyChainType = (variant, productKind) => {
  const fields = collectVariantFields(variant);
  const source = productKind === 'necklace' ? supplementsState.necklace : supplementsState.bracelet;

  for (const field of fields) {
    for (const [normalizedName, config] of source) {
      if (field.includes(normalizedName)) {
        return { key: normalizedName, config };
      }
    }
  }

  return null;
};

const extractVariantSize = (variant) => {
  const fields = [variant.option1, variant.option2, variant.option3, variant.title];
  for (const field of fields) {
    if (!field) continue;
    const size = findSizeInText(field);
    if (Number.isFinite(size)) {
      return size;
    }
  }
  return null;
};

const pickForsatBaseVariant = (variants, productKind) => {
  const candidates = [];
  for (const variant of variants) {
    const chainType = identifyChainType(variant, productKind);
    if (!chainType || chainType.key !== FORSAT_S_KEY) {
      continue;
    }

    const size = productKind === 'necklace' ? extractVariantSize(variant) : null;
    candidates.push({ variant, size });
  }

  if (candidates.length === 0) {
    return null;
  }

  if (productKind !== 'necklace') {
    return candidates[0].variant;
  }

  let best = candidates[0];
  for (const candidate of candidates) {
    if (!Number.isFinite(candidate.size)) {
      continue;
    }
    if (!Number.isFinite(best.size)) {
      best = candidate;
      continue;
    }
    const candidateDiff = Math.abs(candidate.size - DEFAULT_NECKLACE_SIZE);
    const bestDiff = Math.abs(best.size - DEFAULT_NECKLACE_SIZE);
    if (candidateDiff < bestDiff) {
      best = candidate;
    }
  }

  return best.variant;
};

const calculateBraceletPrice = (basePrice, chainConfig) => basePrice + chainConfig.supplement;

const calculateNecklacePrice = (basePrice, chainConfig, size) => {
  const normalizedSize = Number.isFinite(size) ? size : DEFAULT_NECKLACE_SIZE;
  const delta = normalizedSize - DEFAULT_NECKLACE_SIZE;
  return basePrice + chainConfig.supplement + delta * chainConfig.perCm;
};

const pricesEqual = (current, target) => Math.abs(moneyToNumber(current) - target) < 0.005;

const updateVariantPrice = async (variantId, price, compareAtPrice) => {
  const url = `https://${VITE_SHOPIFY_STORE_DOMAIN}/admin/api/${SHOPIFY_API_VERSION}/variants/${variantId}.json`;
  const payload = {
    variant: {
      id: variantId,
      price: formatMoney(price),
    },
  };

  if (compareAtPrice !== null && compareAtPrice !== undefined) {
    payload.variant.compare_at_price = formatMoney(compareAtPrice);
  }

  const response = await fetch(url, {
    method: 'PUT',
    headers: {
      'Content-Type': 'application/json',
      'X-Shopify-Access-Token': SHOPIFY_ACCESS_TOKEN,
    },
    body: JSON.stringify(payload),
  });

  if (!response.ok) {
    const text = await response.text();
    throw new Error(`Failed to update variant ${variantId}: ${response.status} ${text}`);
  }
};

app.get('/healthz', (_req, res) => {
  res.json({ ok: true });
});

app.post('/webhooks/product-update', async (req, res) => {
  if (!verifyShopifySignature(req)) {
    return res.status(401).send('Invalid signature');
  }

  const product = req.body;
  if (!product?.variants?.length) {
    return res.status(200).json({ skipped: true, reason: 'No variants found' });
  }

  try {
<<<<<<< HEAD
    await supplementsReady;
=======
>>>>>>> 7a00673e
    const productKind = await resolveProductKind(product);
    if (!productKind) {
      return res.status(200).json({ skipped: true, reason: 'Product not bracelet or necklace' });
    }

    const baseVariant = pickForsatBaseVariant(product.variants, productKind);
    if (!baseVariant) {
      return res.status(200).json({ skipped: true, reason: 'Forsat S base variant missing' });
    }

    const basePrice = moneyToNumber(baseVariant.price);
    const baseCompareAt = baseVariant.compare_at_price ? moneyToNumber(baseVariant.compare_at_price) : null;

    const updates = [];

    for (const variant of product.variants) {
      if (variant.id === baseVariant.id) {
        continue;
      }

      const chainType = identifyChainType(variant, productKind);
      if (!chainType) {
        continue;
      }

      let targetPrice = null;
      if (productKind === 'bracelet') {
        targetPrice = calculateBraceletPrice(basePrice, chainType.config);
      } else if (productKind === 'necklace') {
        const size = extractVariantSize(variant);
        targetPrice = calculateNecklacePrice(basePrice, chainType.config, size);
      } else {
        continue;
      }

      const targetCompareAt = baseCompareAt !== null ? baseCompareAt + (targetPrice - basePrice) : null;

      if (targetPrice === null) {
        continue;
      }

      if (pricesEqual(variant.price, targetPrice) && pricesEqual(variant.compare_at_price, targetCompareAt ?? variant.compare_at_price)) {
        continue;
      }

      updates.push({
        variant,
        targetPrice,
        targetCompareAt,
      });
    }

    if (updates.length === 0) {
      return res.status(200).json({ updated: 0 });
    }

    let success = 0;
    for (const update of updates) {
      try {
        await updateVariantPrice(update.variant.id, update.targetPrice, update.targetCompareAt);
        success += 1;
      } catch (error) {
        console.error(error);
      }
    }

    return res.status(200).json({ updated: success, attempted: updates.length });
  } catch (error) {
    console.error('Failed to process product update webhook:', error);
    return res.status(500).json({ error: 'Failed to process webhook' });
  }
});

app.listen(PORT, () => {
  console.log(`Webhook server listening on port ${PORT}`);
});<|MERGE_RESOLUTION|>--- conflicted
+++ resolved
@@ -113,20 +113,12 @@
   }
 };
 
-<<<<<<< HEAD
 let supplementsReady = loadSupplements();
-=======
-await loadSupplements();
->>>>>>> 7a00673e
 
 try {
   fs.watch(SUPPLEMENTS_PATH, { persistent: false }, (eventType) => {
     if (eventType === 'change' || eventType === 'rename') {
-<<<<<<< HEAD
       supplementsReady = loadSupplements();
-=======
-      loadSupplements();
->>>>>>> 7a00673e
     }
   });
 } catch (error) {
@@ -342,10 +334,7 @@
   }
 
   try {
-<<<<<<< HEAD
     await supplementsReady;
-=======
->>>>>>> 7a00673e
     const productKind = await resolveProductKind(product);
     if (!productKind) {
       return res.status(200).json({ skipped: true, reason: 'Product not bracelet or necklace' });
