--- conflicted
+++ resolved
@@ -290,7 +290,6 @@
   },
 ];
 
-<<<<<<< HEAD
 const determineFamilyFromMetadata = (product, tags) => {
   const normalizedTags = tags ?? parseTags(product.tags);
   const types = normalizeCollection(
@@ -310,85 +309,6 @@
   const hasTag = (keywordList) => keywordList.some((keyword) => normalizedTags.has(keyword));
   const matchesType = (keywordList) => matchesKeywords(types, keywordList);
   const matchesMetadata = (keywordList) => matchesKeywords(metadata, keywordList);
-=======
-const collectionCache = new Map();
-const COLLECTION_CACHE_TTL = 5 * 60 * 1000;
-
-const fetchCollectionById = async (collectionId) => {
-  const idKey = String(collectionId);
-  const cached = collectionCache.get(idKey);
-  if (cached && Date.now() - cached.timestamp < COLLECTION_CACHE_TTL) {
-    return cached.value;
-  }
-
-  try {
-    const response = await fetch(
-      `https://${VITE_SHOPIFY_STORE_DOMAIN}/admin/api/${SHOPIFY_API_VERSION}/collections/${encodeURIComponent(
-        idKey,
-      )}.json?fields=id,title,handle`,
-      {
-        headers: {
-          'X-Shopify-Access-Token': SHOPIFY_ACCESS_TOKEN,
-        },
-      },
-    );
-
-    if (!response.ok) {
-      const body = await response.text();
-      console.warn(
-        `Failed to load collection ${idKey} metadata: ${response.status} ${response.statusText} - ${body}`,
-      );
-      collectionCache.set(idKey, { value: null, timestamp: Date.now() });
-      return null;
-    }
-
-    const payload = await response.json();
-    const collection = payload?.collection;
-    if (!collection) {
-      collectionCache.set(idKey, { value: null, timestamp: Date.now() });
-      return null;
-    }
-
-    const normalized = {
-      id: String(collection.id ?? idKey),
-      title: collection.title ?? '',
-      handle: collection.handle ?? '',
-    };
-
-    collectionCache.set(idKey, { value: normalized, timestamp: Date.now() });
-    return normalized;
-  } catch (error) {
-    console.warn(`Unexpected error fetching collection ${idKey}:`, error);
-    return null;
-  }
-};
-
-const fetchProductCollections = async (productId) => {
-  const productIdParam = encodeURIComponent(productId);
-  try {
-    const response = await fetch(
-      `https://${VITE_SHOPIFY_STORE_DOMAIN}/admin/api/${SHOPIFY_API_VERSION}/collects.json?product_id=${productIdParam}&fields=collection_id`,
-      {
-        headers: {
-          'X-Shopify-Access-Token': SHOPIFY_ACCESS_TOKEN,
-        },
-      },
-    );
-
-    if (!response.ok) {
-      const body = await response.text();
-      console.warn(
-        `Failed to load collection memberships for product ${productId}: ${response.status} ${response.statusText} - ${body}`,
-      );
-      return [];
-    }
-
-    const payload = await response.json();
-    const collects = Array.isArray(payload?.collects) ? payload.collects : [];
-    if (collects.length === 0) {
-      return [];
-    }
->>>>>>> 0ffb56bc
 
     const uniqueIds = [
       ...new Set(
@@ -692,7 +612,6 @@
     });
   }
 
-<<<<<<< HEAD
   const { collections, reliable } = await fetchProductCollections(product.id);
   const familyFromCollections = determineFamilyFromCollections(collections, tags);
   const family =
@@ -711,15 +630,6 @@
     console.warn(
       `Product ${product.id}: proceeding with metadata classification (${family}) due to unavailable collection data.`,
     );
-=======
-  const collections = await fetchProductCollections(product.id);
-  const family = determineFamily(product, collections, tags);
-  if (!family) {
-    return res.status(200).json({
-      skipped: true,
-      reason: 'Product not in targeted collections with required tags.',
-    });
->>>>>>> 0ffb56bc
   }
 
   const { baseVariant, updates, message } = buildVariantUpdates(product, family);
