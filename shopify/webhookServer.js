// shopify/webhookServer.js
import './loadEnv.js';
import express from 'express';
import crypto from 'node:crypto';
import fs from 'node:fs';
import path from 'node:path';
import { pathToFileURL } from 'node:url';

const {
  VITE_SHOPIFY_STORE_DOMAIN,
  SHOPIFY_ACCESS_TOKEN,
  SHOPIFY_WEBHOOK_SECRET,
  SHOPIFY_API_VERSION = '2024-04',
  PORT = 3000,
  DEBUG_WEBHOOK, // set to "1" for verbose logs
} = process.env;

const DEBUG = String(DEBUG_WEBHOOK || '') === '1';
const redact = (s) => (s ? `${String(s).slice(0, 4)}…` : s);
const now = () => new Date().toISOString();
const log = {
  debug: (...a) => DEBUG && console.debug(`[webhook ${now()}]`, ...a),
  info: (...a) => console.info(`[webhook ${now()}]`, ...a),
  warn: (...a) => console.warn(`[webhook ${now()}]`, ...a),
  error: (...a) => console.error(`[webhook ${now()}]`, ...a),
};

if (!VITE_SHOPIFY_STORE_DOMAIN || !SHOPIFY_ACCESS_TOKEN || !SHOPIFY_WEBHOOK_SECRET) {
  console.error(
    'Missing env vars. Need VITE_SHOPIFY_STORE_DOMAIN, SHOPIFY_ACCESS_TOKEN, SHOPIFY_WEBHOOK_SECRET.',
  );
  process.exit(1);
}

log.info(`Node ${process.version} starting webhook server…`);

const SUPPLEMENTS_PATH = path.resolve(process.cwd(), 'src/data/supplements.js');
const DEFAULT_BRACELET_SIZE = 41;
const DEFAULT_NECKLACE_SIZE = 41;
const FORSAT_S_KEY = 'forsat s';

// ---------- utils ----------
const stripDiacritics = (value = '') =>
  String(value).normalize('NFD').replace(/[\u0300-\u036f]/g, '');

const normalize = (value = '') => {
  if (value === null || value === undefined) return '';
  return stripDiacritics(String(value)).trim().toLowerCase();
};

const sanitizeVariantKey = (value = '') => {
  const normalized = stripDiacritics(String(value))
    .trim()
    .toLowerCase()
    .replace(/[^a-z0-9]+/g, '');
  return normalized || null;
};

const moneyToNumber = (value) => {
  const n = Number.parseFloat(value);
  return Number.isFinite(n) ? n : 0;
};
const formatMoney = (value) => (Math.round(value * 100) / 100).toFixed(2);

const parseTags = (tags = '') => {
  const list = Array.isArray(tags) ? tags : String(tags).split(',');
  return new Set(list.map((t) => normalize(t)).filter(Boolean));
};

const findSizeInText = (value) => {
  const norm = normalize(value);
  const cm = norm.match(/(\d+(?:\.\d+)?)\s*cm/);
  if (cm) return Number.parseFloat(cm[1]);
  const any = norm.match(/(\d+(?:\.\d+)?)/);
  if (any) return Number.parseFloat(any[1]);
  return null;
};

const splitVariantDescriptor = (value) => {
  if (!value) return [];

  return String(value)
    .split(/[\/•|\-–]/)
    .map((part) => part.trim())
    .filter(Boolean);
};

const collectVariantFields = (variant) => {
  const values = [];

  if (variant?.option1) values.push(variant.option1);
  if (variant?.option2) values.push(variant.option2);
  if (variant?.option3) values.push(variant.option3);

  if (variant?.title) {
    values.push(...splitVariantDescriptor(variant.title));
  }

  return values.map((v) => normalize(v)).filter(Boolean);
};

const DEFAULT_BRACELET_PARENT_KEY = 'default';

const identifyBraceletParentKey = (variant, chainKeyNormalized) => {
  const chainKeySanitized = chainKeyNormalized ? sanitizeVariantKey(chainKeyNormalized) : null;
  const parentParts = [];
  const seen = new Set();

  const register = (raw) => {
    if (!raw) return;

    const normalized = normalize(raw);
    if (!normalized) return;
    if (chainKeyNormalized && normalized.includes(chainKeyNormalized)) return;
    if (normalized === 'default' || normalized === 'default title' || normalized === 'defaulttitle') return;
    if (/\b(cm|centim|millim|mm)\b/.test(normalized)) return;

    const sanitized = sanitizeVariantKey(raw);
    if (!sanitized) return;
    if (chainKeySanitized && sanitized.includes(chainKeySanitized)) return;
    if (seen.has(sanitized)) return;

    seen.add(sanitized);
    parentParts.push(sanitized);
  };

  register(variant?.option1);
  register(variant?.option2);
  register(variant?.option3);

  if (variant?.title) {
    for (const fragment of splitVariantDescriptor(variant.title)) {
      register(fragment);
    }
  }

  if (parentParts.length === 0) {
    return DEFAULT_BRACELET_PARENT_KEY;
  }

  return parentParts.join('::');
};

const DEFAULT_BRACELET_PARENT_KEY = 'default';

const identifyBraceletParentKey = (variant, chainKeyNormalized) => {
  const fields = collectVariantFields(variant);
  const parentParts = [];

  for (const field of fields) {
    if (!field) continue;
    if (field === chainKeyNormalized) continue;
    if (field === 'default' || field === 'default title' || field === 'defaulttitle') continue;
    if (/\b(cm|centim|millim|mm)\b/.test(field)) continue;

    const sanitized = sanitizeVariantKey(field);
    if (!sanitized || parentParts.includes(sanitized)) {
      continue;
    }

    parentParts.push(sanitized);
  }

  if (parentParts.length === 0) {
    return DEFAULT_BRACELET_PARENT_KEY;
  }

  return parentParts.join('::');
};

// ---------- supplements (hot-reloaded ESM) ----------
const supplementsState = {
  bracelet: new Map(),
  necklace: new Map(),
  necklaceSizes: [],
};

const sanitizeNecklaceSizeMap = (value, allowedSizes = []) => {
  const sizeSet = Array.isArray(allowedSizes) ? new Set(allowedSizes.map(Number)) : null;
  const result = new Map();

  if (!value || typeof value !== 'object') {
    return result;
  }

  for (const [rawKey, rawValue] of Object.entries(value)) {
    const size = Number(rawKey);
    if (!Number.isFinite(size)) {
      continue;
    }

    if (sizeSet && sizeSet.size > 0 && !sizeSet.has(size)) {
      continue;
    }

    const numeric = Number(rawValue);
    if (!Number.isFinite(numeric)) {
      continue;
    }

    result.set(size, numeric);
  }

  return result;
};

const refreshDerivedSupplements = (module) => {
  supplementsState.bracelet.clear();
  supplementsState.necklace.clear();
  supplementsState.braceletBase = module?.braceletChainTypes ?? {};
  supplementsState.necklaceBase = module?.necklaceChainTypes ?? {};
  supplementsState.necklaceSizes = Array.isArray(module?.necklaceSizes) ? [...module.necklaceSizes] : [];

  for (const [name, supplement] of Object.entries(supplementsState.braceletBase)) {
    supplementsState.bracelet.set(normalize(name), { name, supplement: Number(supplement) || 0 });
  }
  for (const [name, config] of Object.entries(supplementsState.necklaceBase)) {
    const key = normalize(name);
    const sizes = sanitizeNecklaceSizeMap(config?.sizes, supplementsState.necklaceSizes);
    supplementsState.necklace.set(key, {
      name,
      supplement: Number(config?.supplement) || 0,
      perCm: Number(config?.perCm) || 0,
      sizes,
    });
  }

  log.debug('Supplements refreshed.', {
    braceletKeys: Array.from(supplementsState.bracelet.keys()),
    necklaceKeys: Array.from(supplementsState.necklace.keys()),
    necklaceSizes: supplementsState.necklaceSizes,
  });
};

const loadSupplements = async () => {
  try {
    const moduleUrl = `${pathToFileURL(SUPPLEMENTS_PATH).href}?t=${Date.now()}`;
    const module = await import(moduleUrl);
    refreshDerivedSupplements(module);
    log.info('Supplements loaded.');
  } catch (e) {
    log.error('Failed to load supplements.', e);
  }
};

let supplementsReady = loadSupplements();

try {
  fs.watch(SUPPLEMENTS_PATH, { persistent: false }, (ev) => {
    if (ev === 'change' || ev === 'rename') {
      log.info('Supplements file change detected, reloading…');
      supplementsReady = loadSupplements();
    }
  });
} catch (e) {
  log.warn('Could not watch supplement file for changes:', e);
}

// ---------- express ----------
const app = express();
app.use(
  express.json({
    type: 'application/json',
    verify: (req, _res, buf) => {
      req.rawBody = buf;
    },
  }),
);

// ---------- signature ----------
const verifyShopifySignature = (req) => {
  const header = req.get('X-Shopify-Hmac-Sha256');
  if (!header) return false;
  const digest = crypto.createHmac('sha256', SHOPIFY_WEBHOOK_SECRET).update(req.rawBody).digest('base64');
  try {
    return crypto.timingSafeEqual(Buffer.from(header, 'base64'), Buffer.from(digest, 'base64'));
  } catch (e) {
    log.warn('Failed to verify webhook signature:', e);
    return false;
  }
};

// ---------- collections ----------
const collectionCache = new Map(); // productId -> {timestamp, collections}
const COLLECTION_TTL = 5 * 60 * 1000;

const fetchProductCollections = async (productId, reqId) => {
  if (!productId) return [];
  const cached = collectionCache.get(productId);
  if (cached && Date.now() - cached.timestamp < COLLECTION_TTL) {
    log.debug(`[${reqId}] collections cache hit for product ${productId}`);
    return cached.collections;
  }

  const url = `https://${VITE_SHOPIFY_STORE_DOMAIN}/admin/api/${SHOPIFY_API_VERSION}/products/${productId}/collections.json`;
  log.debug(`[${reqId}] fetching collections`, { url, token: redact(SHOPIFY_ACCESS_TOKEN) });

  const response = await fetch(url, {
    method: 'GET',
    headers: {
      'Content-Type': 'application/json',
      'X-Shopify-Access-Token': SHOPIFY_ACCESS_TOKEN,
    },
  });

  if (!response.ok) {
    const text = await response.text();
    log.warn(`[${reqId}] load product collections failed`, productId, response.status, text);
    return [];
  }

  const payload = await response.json();
  const collections = Array.isArray(payload?.collections) ? payload.collections : [];
  collectionCache.set(productId, { timestamp: Date.now(), collections });
  log.debug(
    `[${reqId}] collections loaded`,
    collections.map((c) => ({ id: c.id, title: c.title })),
  );
  return collections;
};

const productBelongsTo = (collections, target) => {
  const normalizedTarget = normalize(target);
  return collections.some((c) => normalize(c?.title) === normalizedTarget);
};

// ---------- kind / chain / size helpers ----------
const resolveProductKind = async (product, reqId) => {
  const tags = parseTags(product?.tags);
  const collections = await fetchProductCollections(product?.id, reqId);

  const inBracelet = productBelongsTo(collections, 'Bracelet');
  const inNecklace = productBelongsTo(collections, 'Colliers');

  // accept tag OR collection
  if (tags.has('brac') || inBracelet) {
    log.debug(`[${reqId}] kind=bracelet (${inBracelet ? 'collection' : 'tag'})`);
    return 'bracelet';
  }
  if (tags.has('nckl') || inNecklace) {
    log.debug(`[${reqId}] kind=necklace (${inNecklace ? 'collection' : 'tag'})`);
    return 'necklace';
  }

  log.warn(
    `[${reqId}] kind unresolved (tags=${[...tags].join(',')}, collections=${collections
      .map((c) => c.title)
      .join('|')})`,
  );
  return null;
};

const identifyChainType = (variant, productKind) => {
  const fields = collectVariantFields(variant);
  const source = productKind === 'necklace' ? supplementsState.necklace : supplementsState.bracelet;

  for (const field of fields) {
    for (const [normalizedName, config] of source) {
      if (field.includes(normalizedName)) {
        return { key: normalizedName, config };
      }
    }
  }
  return null;
};

const extractVariantSize = (variant) => {
  const fields = [variant.option1, variant.option2, variant.option3, variant.title];
  for (const f of fields) {
    if (!f) continue;
    const size = findSizeInText(f);
    if (Number.isFinite(size)) return size;
  }
  return null;
};

const pickForsatBaseVariant = (variants, productKind, reqId) => {
  const candidates = [];
  for (const v of variants) {
    const chainType = identifyChainType(v, productKind);
    if (chainType?.key === FORSAT_S_KEY) {
      const size = extractVariantSize(v);
      candidates.push({ variant: v, size });
    }
  }

  if (candidates.length === 0) {
    // fallback by title text if mapping ever misses
    const byTitle = variants.find((v) => collectVariantFields(v).some((f) => f.includes(FORSAT_S_KEY)));
    if (byTitle) {
      log.warn(`[${reqId}] base via title fallback: ${byTitle.id} "${byTitle.title}"`);
      return byTitle;
    }
    log.warn(`[${reqId}] no Forsat S base found`);
    return null;
  }

  log.debug(`[${reqId}] Forsat S candidates: ${candidates.length}`);

  const targetSize = productKind === 'necklace' ? DEFAULT_NECKLACE_SIZE : DEFAULT_BRACELET_SIZE;

  let best = candidates[0];
  for (const c of candidates) {
    if (!Number.isFinite(c.size)) continue;

    if (!Number.isFinite(best.size)) {
      best = c;
      continue;
    }

    const d1 = Math.abs(c.size - targetSize);
    const d2 = Math.abs(best.size - targetSize);
    if (d1 < d2) best = c;
  }

  return best.variant;
};

// ---------- pricing ----------
const calculateNecklacePrice = (basePrice, chainConfig = {}, size) => {
  const normalizedSize = Number.isFinite(size) ? size : DEFAULT_NECKLACE_SIZE;
  const override =
    chainConfig?.sizes instanceof Map ? chainConfig.sizes.get(normalizedSize) : undefined;
  if (Number.isFinite(override)) {
    return basePrice + override;
  }

  const baseSupplement = Number(chainConfig?.supplement) || 0;
  const perCm = Number(chainConfig?.perCm) || 0;
  const delta = normalizedSize - DEFAULT_NECKLACE_SIZE;
  const incremental = delta > 0 ? delta * perCm : 0;

  return basePrice + baseSupplement + incremental;
};

const pricesEqual = (current, target) =>
  typeof target === 'number' && !Number.isNaN(target) && Math.abs(moneyToNumber(current) - target) < 0.005;

const compareAtEqual = (current, target) => {
  if (target == null) return current == null || current === '' || moneyToNumber(current) === 0;
  return pricesEqual(current, target);
};

const updateVariantPrice = async (variantId, price, compareAtPrice, reqId) => {
  const url = `https://${VITE_SHOPIFY_STORE_DOMAIN}/admin/api/${SHOPIFY_API_VERSION}/variants/${variantId}.json`;
  const payload = {
    variant: {
      id: variantId,
      price: formatMoney(price),
      // include compare_at_price explicitly so it can be cleared when null
      compare_at_price: compareAtPrice == null ? null : formatMoney(compareAtPrice),
    },
  };

  log.debug(`[${reqId}] PUT variant`, { url, body: payload });

  const response = await fetch(url, {
    method: 'PUT',
    headers: {
      'Content-Type': 'application/json',
      'X-Shopify-Access-Token': SHOPIFY_ACCESS_TOKEN,
    },
    body: JSON.stringify(payload),
  });

  const text = await response.text(); // read once (ok or error)
  if (!response.ok) {
    throw new Error(`Failed to update variant ${variantId}: ${response.status} ${text}`);
  }
  log.info(`[${reqId}] Updated variant ${variantId} OK`, text.slice(0, 400));
};

// ---------- routes ----------
app.get('/healthz', (_req, res) => {
  res.json({ ok: true });
});

app.post('/webhooks/product-update', async (req, res) => {
  const reqId = crypto.randomUUID();
  const start = Date.now();

  log.info(
    `[${reqId}] → received /webhooks/product-update (topic=${req.get('X-Shopify-Topic')}, shop=${req.get(
      'X-Shopify-Shop-Domain',
    )}, len=${req.get('Content-Length')}, hmac=${req.get('X-Shopify-Hmac-Sha256') ? 'present' : 'missing'})`,
  );

  const signatureOk = verifyShopifySignature(req);
  log.info(`[${reqId}] signature ${signatureOk ? 'OK' : 'FAIL'}`);
  if (!signatureOk) return res.status(401).send('Invalid signature');

  const product = req.body;
  log.debug(`[${reqId}] product`, {
    id: product?.id,
    title: product?.title,
    tags: product?.tags,
    variants: product?.variants?.length,
  });

  if (!product?.variants?.length) {
    log.warn(`[${reqId}] no variants found, skipping`);
    return res.status(200).json({ skipped: true, reason: 'No variants found' });
  }

  try {
    const t0 = Date.now();
    await supplementsReady;
    log.debug(`[${reqId}] supplements ready in ${Date.now() - t0}ms`);

    const productKind = await resolveProductKind(product, reqId);
    if (!productKind) {
      log.warn(`[${reqId}] product not bracelet or necklace, skipping`);
      return res.status(200).json({ skipped: true, reason: 'Product not bracelet or necklace' });
    }

    const updates = [];

    if (productKind === 'bracelet') {
      const contexts = new Map();

      for (const variant of product.variants) {
        const chainType = identifyChainType(variant, productKind);
        if (!chainType) {
          log.debug(`[${reqId}] skip ${variant.id}: no chainType match for "${variant.title}"`);
          continue;
        }

        const parentKey = identifyBraceletParentKey(variant, chainType.key);
        const key = parentKey || DEFAULT_BRACELET_PARENT_KEY;
        if (!contexts.has(key)) {
          contexts.set(key, {
            parentKey: key,
            variants: [],
            baseVariantId: null,
            basePrice: null,
            baseCompareAt: null,
          });
        }

        const context = contexts.get(key);
        const hasPrice = variant.price !== null && variant.price !== undefined && variant.price !== '';
        const hasCompare =
          variant.compare_at_price !== null && variant.compare_at_price !== undefined && variant.compare_at_price !== '';
        const price = hasPrice ? moneyToNumber(variant.price) : null;
        const compareAt = hasCompare ? moneyToNumber(variant.compare_at_price) : null;

        context.variants.push({
          variant,
          chainType,
          price,
          compareAt,
          hasPrice,
          hasCompare,
        });

        if (chainType.key === FORSAT_S_KEY) {
          context.baseVariantId = variant.id;
          if (hasPrice) {
            context.basePrice = price;
          }
          context.baseCompareAt = hasCompare ? compareAt : null;
        }
<<<<<<< HEAD
      }

      if (contexts.size === 0) {
        log.warn(`[${reqId}] no bracelet chain matches, skipping`);
        return res.status(200).json({ skipped: true, reason: 'No bracelet chain matches' });
      }

      for (const context of contexts.values()) {
        if (!Number.isFinite(context.basePrice)) {
          for (const entry of context.variants) {
            const supplement = Number(entry.chainType.config?.supplement);
            if (!entry.hasPrice || !Number.isFinite(supplement)) {
              continue;
            }

            const candidate = entry.price - supplement;
            if (Number.isFinite(candidate)) {
              context.basePrice = candidate;
              break;
            }
          }
        }

        if (!Number.isFinite(context.baseCompareAt)) {
          for (const entry of context.variants) {
            const supplement = Number(entry.chainType.config?.supplement);
            if (!entry.hasCompare || !Number.isFinite(supplement)) {
              continue;
            }

            const candidate = entry.compareAt - supplement;
            if (Number.isFinite(candidate)) {
              context.baseCompareAt = candidate;
              break;
            }
          }
        }

        if (!Number.isFinite(context.basePrice)) {
          log.warn(`[${reqId}] parent=${context.parentKey} missing base price, skipping context`);
          continue;
        }

        if (!Number.isFinite(context.baseCompareAt)) {
          context.baseCompareAt = null;
        }

        log.debug(`[${reqId}] context base`, {
          parent: context.parentKey,
          basePrice: context.basePrice,
          baseCompareAt: context.baseCompareAt,
          baseVariantId: context.baseVariantId,
        });

        for (const entry of context.variants) {
          if (entry.chainType.key === FORSAT_S_KEY && context.baseVariantId === entry.variant.id) {
            log.debug(`[${reqId}] skip base ${entry.variant.id} (parent=${context.parentKey})`);
            continue;
          }

          const supplement = Number(entry.chainType.config?.supplement) || 0;
          const targetPrice = context.basePrice + supplement;
          const targetCompareAt =
            context.baseCompareAt !== null ? context.baseCompareAt + supplement : null;

          const needsPrice = !pricesEqual(entry.variant.price, targetPrice);
          const needsCompareAt = !compareAtEqual(entry.variant.compare_at_price, targetCompareAt);

          log.debug(`[${reqId}] variant ${entry.variant.id}`, {
            title: entry.variant.title,
            chainKey: entry.chainType.key,
            parent: context.parentKey,
            currentPrice: entry.variant.price,
            targetPrice,
            currentCompareAt: entry.variant.compare_at_price,
            targetCompareAt,
            needsPrice,
            needsCompareAt,
          });

          if (!needsPrice && !needsCompareAt) {
            continue;
          }

          updates.push({ variant: entry.variant, targetPrice, targetCompareAt });
        }
      }
    } else {
      const baseVariant = pickForsatBaseVariant(product.variants, productKind, reqId);
      if (!baseVariant) {
        log.warn(`[${reqId}] Forsat S base variant missing, skipping`);
        return res.status(200).json({ skipped: true, reason: 'Forsat S base variant missing' });
      }

=======
      }

      if (contexts.size === 0) {
        log.warn(`[${reqId}] no bracelet chain matches, skipping`);
        return res.status(200).json({ skipped: true, reason: 'No bracelet chain matches' });
      }

      for (const context of contexts.values()) {
        if (!Number.isFinite(context.basePrice)) {
          for (const entry of context.variants) {
            const supplement = Number(entry.chainType.config?.supplement);
            if (!entry.hasPrice || !Number.isFinite(supplement)) {
              continue;
            }

            const candidate = entry.price - supplement;
            if (Number.isFinite(candidate)) {
              context.basePrice = candidate;
              break;
            }
          }
        }

        if (!Number.isFinite(context.baseCompareAt)) {
          for (const entry of context.variants) {
            const supplement = Number(entry.chainType.config?.supplement);
            if (!entry.hasCompare || !Number.isFinite(supplement)) {
              continue;
            }

            const candidate = entry.compareAt - supplement;
            if (Number.isFinite(candidate)) {
              context.baseCompareAt = candidate;
              break;
            }
          }
        }

        if (!Number.isFinite(context.basePrice)) {
          log.warn(`[${reqId}] parent=${context.parentKey} missing base price, skipping context`);
          continue;
        }

        if (!Number.isFinite(context.baseCompareAt)) {
          context.baseCompareAt = null;
        }

        log.debug(`[${reqId}] context base`, {
          parent: context.parentKey,
          basePrice: context.basePrice,
          baseCompareAt: context.baseCompareAt,
          baseVariantId: context.baseVariantId,
        });

        for (const entry of context.variants) {
          if (entry.chainType.key === FORSAT_S_KEY && context.baseVariantId === entry.variant.id) {
            log.debug(`[${reqId}] skip base ${entry.variant.id} (parent=${context.parentKey})`);
            continue;
          }

          const supplement = Number(entry.chainType.config?.supplement) || 0;
          const targetPrice = context.basePrice + supplement;
          const targetCompareAt =
            context.baseCompareAt !== null ? context.baseCompareAt + supplement : null;

          const needsPrice = !pricesEqual(entry.variant.price, targetPrice);
          const needsCompareAt = !compareAtEqual(entry.variant.compare_at_price, targetCompareAt);

          log.debug(`[${reqId}] variant ${entry.variant.id}`, {
            title: entry.variant.title,
            chainKey: entry.chainType.key,
            parent: context.parentKey,
            currentPrice: entry.variant.price,
            targetPrice,
            currentCompareAt: entry.variant.compare_at_price,
            targetCompareAt,
            needsPrice,
            needsCompareAt,
          });

          if (!needsPrice && !needsCompareAt) {
            continue;
          }

          updates.push({ variant: entry.variant, targetPrice, targetCompareAt });
        }
      }
    } else {
      const baseVariant = pickForsatBaseVariant(product.variants, productKind, reqId);
      if (!baseVariant) {
        log.warn(`[${reqId}] Forsat S base variant missing, skipping`);
        return res.status(200).json({ skipped: true, reason: 'Forsat S base variant missing' });
      }

>>>>>>> 05777652
      const basePrice = moneyToNumber(baseVariant.price);
      const baseCompareAt =
        baseVariant.compare_at_price != null ? moneyToNumber(baseVariant.compare_at_price) : null;
      log.debug(`[${reqId}] base variant`, {
        id: baseVariant.id,
        title: baseVariant.title,
        price: basePrice,
        compareAt: baseCompareAt,
      });

      for (const variant of product.variants) {
        if (variant.id === baseVariant.id) {
          log.debug(`[${reqId}] skip base ${variant.id}`);
          continue;
        }

        const chainType = identifyChainType(variant, productKind);
        if (!chainType) {
          log.debug(`[${reqId}] skip ${variant.id}: no chainType match for "${variant.title}"`);
          continue;
        }

        const size = extractVariantSize(variant);
        const targetPrice = calculateNecklacePrice(basePrice, chainType.config, size);
        const targetCompareAt = baseCompareAt !== null ? baseCompareAt + (targetPrice - basePrice) : null;

        const needsPrice = !pricesEqual(variant.price, targetPrice);
        const needsCompareAt = !compareAtEqual(variant.compare_at_price, targetCompareAt);

        log.debug(`[${reqId}] variant ${variant.id}`, {
          title: variant.title,
          chainKey: chainType.key,
          size,
          currentPrice: variant.price,
          targetPrice,
          currentCompareAt: variant.compare_at_price,
          targetCompareAt,
          needsPrice,
          needsCompareAt,
        });

        if (!needsPrice && !needsCompareAt) {
          continue;
        }

        updates.push({ variant, targetPrice, targetCompareAt });
      }
    }

    if (updates.length === 0) {
      log.info(`[${reqId}] no changes required`);
      return res.status(200).json({ updated: 0 });
    }

    let success = 0;
    for (const upd of updates) {
      try {
        await updateVariantPrice(upd.variant.id, upd.targetPrice, upd.targetCompareAt, reqId);
        success += 1;
      } catch (e) {
        log.error(`[${reqId}] update error for variant ${upd.variant.id}`, e);
      }
    }

    const ms = Date.now() - start;
    log.info(`[${reqId}] done`, { updated: success, attempted: updates.length, ms });
    return res.status(200).json({ updated: success, attempted: updates.length });
  } catch (e) {
    log.error(`[${reqId}] failed to process product update webhook:`, e);
    return res.status(500).json({ error: 'Failed to process webhook' });
  }
});

app.listen(Number(PORT), () => {
  log.info(`Webhook server listening on port ${PORT}`);
});<|MERGE_RESOLUTION|>--- conflicted
+++ resolved
@@ -560,7 +560,6 @@
           }
           context.baseCompareAt = hasCompare ? compareAt : null;
         }
-<<<<<<< HEAD
       }
 
       if (contexts.size === 0) {
@@ -655,102 +654,6 @@
         return res.status(200).json({ skipped: true, reason: 'Forsat S base variant missing' });
       }
 
-=======
-      }
-
-      if (contexts.size === 0) {
-        log.warn(`[${reqId}] no bracelet chain matches, skipping`);
-        return res.status(200).json({ skipped: true, reason: 'No bracelet chain matches' });
-      }
-
-      for (const context of contexts.values()) {
-        if (!Number.isFinite(context.basePrice)) {
-          for (const entry of context.variants) {
-            const supplement = Number(entry.chainType.config?.supplement);
-            if (!entry.hasPrice || !Number.isFinite(supplement)) {
-              continue;
-            }
-
-            const candidate = entry.price - supplement;
-            if (Number.isFinite(candidate)) {
-              context.basePrice = candidate;
-              break;
-            }
-          }
-        }
-
-        if (!Number.isFinite(context.baseCompareAt)) {
-          for (const entry of context.variants) {
-            const supplement = Number(entry.chainType.config?.supplement);
-            if (!entry.hasCompare || !Number.isFinite(supplement)) {
-              continue;
-            }
-
-            const candidate = entry.compareAt - supplement;
-            if (Number.isFinite(candidate)) {
-              context.baseCompareAt = candidate;
-              break;
-            }
-          }
-        }
-
-        if (!Number.isFinite(context.basePrice)) {
-          log.warn(`[${reqId}] parent=${context.parentKey} missing base price, skipping context`);
-          continue;
-        }
-
-        if (!Number.isFinite(context.baseCompareAt)) {
-          context.baseCompareAt = null;
-        }
-
-        log.debug(`[${reqId}] context base`, {
-          parent: context.parentKey,
-          basePrice: context.basePrice,
-          baseCompareAt: context.baseCompareAt,
-          baseVariantId: context.baseVariantId,
-        });
-
-        for (const entry of context.variants) {
-          if (entry.chainType.key === FORSAT_S_KEY && context.baseVariantId === entry.variant.id) {
-            log.debug(`[${reqId}] skip base ${entry.variant.id} (parent=${context.parentKey})`);
-            continue;
-          }
-
-          const supplement = Number(entry.chainType.config?.supplement) || 0;
-          const targetPrice = context.basePrice + supplement;
-          const targetCompareAt =
-            context.baseCompareAt !== null ? context.baseCompareAt + supplement : null;
-
-          const needsPrice = !pricesEqual(entry.variant.price, targetPrice);
-          const needsCompareAt = !compareAtEqual(entry.variant.compare_at_price, targetCompareAt);
-
-          log.debug(`[${reqId}] variant ${entry.variant.id}`, {
-            title: entry.variant.title,
-            chainKey: entry.chainType.key,
-            parent: context.parentKey,
-            currentPrice: entry.variant.price,
-            targetPrice,
-            currentCompareAt: entry.variant.compare_at_price,
-            targetCompareAt,
-            needsPrice,
-            needsCompareAt,
-          });
-
-          if (!needsPrice && !needsCompareAt) {
-            continue;
-          }
-
-          updates.push({ variant: entry.variant, targetPrice, targetCompareAt });
-        }
-      }
-    } else {
-      const baseVariant = pickForsatBaseVariant(product.variants, productKind, reqId);
-      if (!baseVariant) {
-        log.warn(`[${reqId}] Forsat S base variant missing, skipping`);
-        return res.status(200).json({ skipped: true, reason: 'Forsat S base variant missing' });
-      }
-
->>>>>>> 05777652
       const basePrice = moneyToNumber(baseVariant.price);
       const baseCompareAt =
         baseVariant.compare_at_price != null ? moneyToNumber(baseVariant.compare_at_price) : null;
