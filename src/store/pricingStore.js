import { create } from 'zustand';
import { devtools } from 'zustand/middleware';

import {
  braceletChainTypes,
  HAND_CHAIN_MULTIPLIER,
  necklaceChainTypes,
  necklaceSizes,
  ringBandSupplements,
  ringSizes,
} from '../data/supplements';
import { mockProducts } from '../data/products';
import { hasShopifyProxy } from '../config/shopify';
import { fetchActiveProducts, fetchProductsByCollections, pushVariantUpdates } from '../services/shopify';
import { syncSupplementsFile } from '../services/supplements';
import {
  captureScopeBackup,
  fetchScopeBackup,
  persistScopeBackup,
} from '../services/backups';
import {
  applyPercentage,
  applySupplementPercentage,
  buildBraceletVariants,
  buildHandChainVariants,
  buildNecklaceVariants,
  buildRingVariants,
  buildSetVariants,
  resolveNecklaceSupplement,
} from '../utils/pricing';
import {
  parseBandType,
  parseChainName,
  parseNecklaceSize,
  parseRingSize,
} from '../utils/variantParsers';
import { toast } from '../utils/toast';

const USERNAME_STORAGE_KEY = 'price-pilot.username';

const dispatchToastNotification = (level, message) => {
  switch (level) {
    case 'success':
      toast.success(message);
      break;
    case 'error':
      toast.error(message);
      break;
    case 'warning':
      toast.warning(message);
      break;
    case 'info':
    default:
      toast.info(message);
      break;
  }
};

const loadStoredUsername = () => {
  if (typeof window === 'undefined') {
    return null;
  }

  try {
    const stored = window.sessionStorage.getItem(USERNAME_STORAGE_KEY);
    return stored ? stored : null;
  } catch (error) {
    console.warn('Failed to load stored username from sessionStorage:', error);
    return null;
  }
};

const persistUsername = (username) => {
  if (typeof window === 'undefined') {
    return;
  }

  try {
    if (username) {
      window.sessionStorage.setItem(USERNAME_STORAGE_KEY, username);
    } else {
      window.sessionStorage.removeItem(USERNAME_STORAGE_KEY);
    }
  } catch (error) {
    console.warn('Failed to persist username to sessionStorage:', error);
  }
};

const SUPPLEMENT_BACKUP_STORAGE_KEY = 'price-pilot.supplement-backups';
const SUPPLEMENTS_STORAGE_KEY = 'price-pilot.supplements';
const SECTION_BACKUP_STORAGE_KEY = 'price-pilot.section-backups';
const DEFAULT_NECKLACE_SIZE = necklaceSizes[0] ?? 41;

const createEmptySupplementBackups = () => ({
  bracelets: null,
  necklaces: null,
});

const createDefaultSupplements = () => ({
  bracelets: { ...braceletChainTypes },
  necklaces: Object.fromEntries(
    Object.entries(necklaceChainTypes).map(([chainType, values]) => [
      chainType,
      {
        supplement: Number(values?.supplement) || 0,
        perCm: Number(values?.perCm) || 0,
        sizes: ensureBaseSizeOverride(
          sanitizeNecklaceSizeOverrides(values?.sizes),
          Number(values?.supplement) || 0,
        ),
      },
    ]),
  ),
  rings: Object.fromEntries(
    Object.entries(ringBandSupplements).map(([band, sizes]) => [
      band,
      { ...sizes },
    ]),
  ),
  handChains: Object.fromEntries(
    Object.entries(necklaceChainTypes).map(([title, data]) => [
      title,
      (Number(data?.supplement) || 0) * HAND_CHAIN_MULTIPLIER,
    ]),
  ),
});

const hasBackupProducts = (value) =>
  Array.isArray(value?.products) && value.products.length > 0;

const sanitizeBackupSnapshot = (value) => {
  if (!value || typeof value !== 'object') {
    return null;
  }

  try {
    return JSON.parse(JSON.stringify(value));
  } catch (error) {
    console.warn('Failed to sanitize supplement backup snapshot:', error);
    return null;
  }
};

const sanitizeBraceletSupplementMap = (value) => {
  if (!value || typeof value !== 'object') {
    return {};
  }

  return Object.fromEntries(
    Object.entries(value)
      .filter(([chainType]) =>
        Object.prototype.hasOwnProperty.call(braceletChainTypes, chainType),
      )
      .map(([chainType, supplement]) => {
        const numeric = Number(supplement);
        return Number.isFinite(numeric) ? [chainType, numeric] : null;
      })
      .filter(Boolean),
  );
};

const sanitizeNecklaceSizeOverrides = (value) => {
  if (!value || typeof value !== 'object') {
    return {};
  }

  const allowedSizes = new Set(necklaceSizes);

  return Object.fromEntries(
    Object.entries(value)
      .map(([rawSize, rawValue]) => {
        const size = Number(rawSize);
        if (!Number.isFinite(size) || !allowedSizes.has(size)) {
          return null;
        }

        const numeric = Number(rawValue);
        if (!Number.isFinite(numeric)) {
          return null;
        }

        return [size, numeric];
      })
      .filter(Boolean),
  );
};

const ensureBaseSizeOverride = (sizes, fallbackSupplement = 0) => {
  const normalized = { ...(sizes ?? {}) };
  const fallback = Number.isFinite(fallbackSupplement) ? fallbackSupplement : 0;

  const baseEntry = Number(normalized[DEFAULT_NECKLACE_SIZE]);
  if (Number.isFinite(baseEntry)) {
    normalized[DEFAULT_NECKLACE_SIZE] = baseEntry;
  } else {
    normalized[DEFAULT_NECKLACE_SIZE] = fallback;
  }

  return normalized;
};

const loadStoredSectionBackups = () => {
  if (typeof window === 'undefined') {
    return {};
  }

  try {
    const stored = window.localStorage.getItem(SECTION_BACKUP_STORAGE_KEY);
    if (!stored) {
      return {};
    }

    const parsed = JSON.parse(stored);
    if (!parsed || typeof parsed !== 'object') {
      return {};
    }

    const normalized = {};
    for (const [scope, entry] of Object.entries(parsed)) {
      if (!entry || typeof entry !== 'object') {
        continue;
      }

      const snapshot = {
        timestamp: typeof entry.timestamp === 'string' ? entry.timestamp : null,
        collections: Array.isArray(entry.collections)
          ? entry.collections.map((value) => String(value)).filter(Boolean)
          : [],
        products: Array.isArray(entry.products) ? entry.products : [],
        percent: Number.isFinite(Number(entry.percent)) ? Number(entry.percent) : null,
        rounding: typeof entry.rounding === 'string' ? entry.rounding : null,
      };

      normalized[scope] = snapshot;
    }

    return normalized;
  } catch (error) {
    console.warn('Failed to load section backups from localStorage:', error);
    return {};
  }
};

const persistSectionBackups = (backups) => {
  if (typeof window === 'undefined') {
    return;
  }

  try {
    const payload = JSON.stringify(backups ?? {});
    window.localStorage.setItem(SECTION_BACKUP_STORAGE_KEY, payload);
  } catch (error) {
    console.warn('Failed to persist section backups to localStorage:', error);
  }
};

const mergeNecklaceSizeOverrides = (baseSizes, overrideSizes, fallbackSupplement = 0) => {
  const merged = {
    ...(baseSizes ?? {}),
    ...(overrideSizes ?? {}),
  };

  return ensureBaseSizeOverride(merged, fallbackSupplement);
};

const resolveStoredNecklaceSupplement = (entry, size) => {
  if (!entry || typeof entry !== 'object') {
    return 0;
  }

  const normalizedSize = Number.isFinite(size) ? size : DEFAULT_NECKLACE_SIZE;
  const sizes = entry.sizes;
  if (sizes && typeof sizes === 'object') {
    const direct = sizes[normalizedSize] ?? sizes[String(normalizedSize)];
    const numeric = Number(direct);
    if (Number.isFinite(numeric)) {
      return numeric;
    }
  }

  const baseSupplementRaw = Number(entry?.supplement);
  const perCmRaw = Number(entry?.perCm);
  const baseSupplement = Number.isFinite(baseSupplementRaw) ? baseSupplementRaw : 0;
  const perCm = Number.isFinite(perCmRaw) ? perCmRaw : 0;

  return baseSupplement + (normalizedSize - DEFAULT_NECKLACE_SIZE) * perCm;
};

const sanitizeNecklaceSupplementMap = (value) => {
  if (!value || typeof value !== 'object') {
    return {};
  }

  return Object.fromEntries(
    Object.entries(value)
      .filter(([chainType]) =>
        Object.prototype.hasOwnProperty.call(necklaceChainTypes, chainType),
      )
      .map(([chainType, values]) => {
        if (!values || typeof values !== 'object') {
          return null;
        }

        const supplement = Number(values.supplement);
        const perCm = Number(values.perCm);
        const sizes = sanitizeNecklaceSizeOverrides(values.sizes);
        const hasSupplement = Number.isFinite(supplement);
        const hasPerCm = Number.isFinite(perCm);

        if (!hasSupplement && !hasPerCm && Object.keys(sizes).length === 0) {
          return null;
        }

        const sanitized = {};
        if (hasSupplement) {
          sanitized.supplement = supplement;
        }
        if (hasPerCm) {
          sanitized.perCm = perCm;
        }
        if (Object.keys(sizes).length > 0) {
          sanitized.sizes = ensureBaseSizeOverride(
            sizes,
            hasSupplement ? supplement : 0,
          );
        }

        return [chainType, sanitized];
      })
      .filter(Boolean),
  );
};

const loadStoredSupplementBackups = () => {
  if (typeof window === 'undefined') {
    return createEmptySupplementBackups();
  }

  try {
    const stored = window.localStorage.getItem(SUPPLEMENT_BACKUP_STORAGE_KEY);
    if (!stored) {
      return createEmptySupplementBackups();
    }

    const parsed = JSON.parse(stored);
    if (!parsed || typeof parsed !== 'object') {
      return createEmptySupplementBackups();
    }

    return {
      bracelets: sanitizeBackupSnapshot(parsed.bracelets),
      necklaces: sanitizeBackupSnapshot(parsed.necklaces),
    };
  } catch (error) {
    console.warn('Failed to load stored supplement backups from localStorage:', error);
    return createEmptySupplementBackups();
  }
};

const persistSupplementBackups = (backups) => {
  if (typeof window === 'undefined') {
    return;
  }

  try {
    if (!backups) {
      window.localStorage.removeItem(SUPPLEMENT_BACKUP_STORAGE_KEY);
      return;
    }

    window.localStorage.setItem(
      SUPPLEMENT_BACKUP_STORAGE_KEY,
      JSON.stringify({
        bracelets: sanitizeBackupSnapshot(backups.bracelets),
        necklaces: sanitizeBackupSnapshot(backups.necklaces),
      }),
    );
  } catch (error) {
    console.warn('Failed to persist supplement backups to localStorage:', error);
  }
};

const persistSupplements = async (supplements) => {
  const bracelets = sanitizeBraceletSupplementMap(supplements?.bracelets);
  const necklaces = sanitizeNecklaceSupplementMap(supplements?.necklaces);

  let localSuccess = true;

  if (typeof window !== 'undefined') {
    try {
      if (Object.keys(bracelets).length === 0 && Object.keys(necklaces).length === 0) {
        window.localStorage.removeItem(SUPPLEMENTS_STORAGE_KEY);
      } else {
        window.localStorage.setItem(
          SUPPLEMENTS_STORAGE_KEY,
          JSON.stringify({ bracelets, necklaces }),
        );
      }
    } catch (error) {
      localSuccess = false;
      console.warn('Failed to persist supplements to localStorage:', error);
    }
  }

  let remoteSuccess = true;
  if (hasShopifyProxy()) {
    const response = await syncSupplementsFile({ bracelets, necklaces });
    remoteSuccess = Boolean(response);

    if (!remoteSuccess) {
      console.warn('Failed to persist supplements via Shopify proxy.');
    }
  }

  return {
    bracelets,
    necklaces,
    success: localSuccess && remoteSuccess,
    localSuccess,
    remoteSuccess,
  };
};

const createSupplementChangeFlags = () => ({
  bracelets: false,
  necklaces: false,
});

const markSupplementScopeDirty = (flags, scope) => ({
  ...flags,
  [scope]: true,
});

const loadStoredSupplements = () => {
  const supplements = createDefaultSupplements();

  if (typeof window === 'undefined') {
    return supplements;
  }

  try {
    const stored = window.localStorage.getItem(SUPPLEMENTS_STORAGE_KEY);
    if (!stored) {
      return supplements;
    }

    const parsed = JSON.parse(stored);
    if (!parsed || typeof parsed !== 'object') {
      return supplements;
    }

    const bracelets = sanitizeBraceletSupplementMap(parsed.bracelets);
    for (const [chainType, supplement] of Object.entries(bracelets)) {
      supplements.bracelets[chainType] = supplement;
    }

    const necklaces = sanitizeNecklaceSupplementMap(parsed.necklaces);
    for (const [chainType, values] of Object.entries(necklaces)) {
      const fallbackSupplement = Number(supplements.necklaces?.[chainType]?.supplement) || 0;
      const fallbackPerCm = Number(supplements.necklaces?.[chainType]?.perCm) || 0;
      const fallbackSizes = ensureBaseSizeOverride(
        supplements.necklaces?.[chainType]?.sizes,
        fallbackSupplement,
      );
      const sanitizedSizes = sanitizeNecklaceSizeOverrides(values.sizes);
      const mergedSizes = mergeNecklaceSizeOverrides(
        fallbackSizes,
        sanitizedSizes,
        fallbackSupplement,
      );

      supplements.necklaces[chainType] = {
        supplement: Number.isFinite(values.supplement)
          ? values.supplement
          : fallbackSupplement,
        perCm: Number.isFinite(values.perCm) ? values.perCm : fallbackPerCm,
        sizes: mergedSizes,
      };
    }
  } catch (error) {
    console.warn('Failed to load stored supplements from localStorage:', error);
  }

  supplements.handChains = Object.fromEntries(
    Object.entries(supplements.necklaces).map(([chainType, values]) => [
      chainType,
      (Number(values?.supplement) || 0) * HAND_CHAIN_MULTIPLIER,
    ]),
  );

  return supplements;
};

const SECTION_BACKUP_STORAGE_KEY = 'price-pilot.section-backups';

const SCOPE_COLLECTIONS = {
  global: [],
  bracelets: ['bracelet'],
  necklaces: ['collier'],
  rings: ['bague'],
  handchains: ['handchain'],
  sets: ['ensemble'],
  'azor-archive': [],
};

const BACKUP_SCOPES = Object.keys(SCOPE_COLLECTIONS);

const cloneVariant = (variant) => ({ ...variant });

const cloneProduct = (product) => ({
  ...product,
  variants: Array.isArray(product?.variants)
    ? product.variants.map((variant) => cloneVariant({ ...variant }))
    : [],
  metafields:
    product && typeof product.metafields === 'object'
      ? { ...product.metafields }
      : {},
});

const cloneProducts = (products = []) => products.map((product) => cloneProduct(product));

const buildCollectionSet = (scope) => {
  const collections = SCOPE_COLLECTIONS[scope] ?? [];
  return new Set(collections.map((collection) => collection.toLowerCase()));
};

const loadStoredSectionBackups = () => {
  if (typeof window === 'undefined') {
    return {};
  }

  try {
    const stored = window.localStorage.getItem(SECTION_BACKUP_STORAGE_KEY);
    if (!stored) {
      return {};
    }

    const parsed = JSON.parse(stored);
    if (!parsed || typeof parsed !== 'object') {
      return {};
    }

    const normalized = {};
    for (const [scope, value] of Object.entries(parsed)) {
      if (!value || typeof value !== 'object') {
        continue;
      }

      normalized[scope] = {
        timestamp: typeof value.timestamp === 'string' ? value.timestamp : null,
        collections: Array.isArray(value.collections)
          ? value.collections.map((entry) => String(entry)).filter(Boolean)
          : [],
        percent: Number.isFinite(Number(value.percent)) ? Number(value.percent) : null,
        rounding: typeof value.rounding === 'string' ? value.rounding : null,
        products: Array.isArray(value.products) ? value.products : [],
      };
    }

    return normalized;
  } catch (error) {
    console.warn('Failed to load section backups from localStorage:', error);
    return {};
  }
};

const persistSectionBackups = (backups) => {
  if (typeof window === 'undefined') {
    return;
  }

  try {
    window.localStorage.setItem(SECTION_BACKUP_STORAGE_KEY, JSON.stringify(backups ?? {}));
  } catch (error) {
    console.warn('Failed to persist section backups to localStorage:', error);
  }
};

const normalizeCollectionList = (collections) => {
  if (!collections) {
    return [];
  }

  const array = Array.isArray(collections) ? collections : [collections];
  return array
    .map((entry) => (entry === null || entry === undefined ? '' : String(entry).trim().toLowerCase()))
    .filter(Boolean);
};

const productMatchesCollections = (product, collectionSet) => {
  if (!(collectionSet instanceof Set) || collectionSet.size === 0) {
    return true;
  }

  const key = typeof product?.collection === 'string' ? product.collection.toLowerCase() : '';
  return collectionSet.has(key);
};

const captureProductsForCollections = (products, collections) => {
  const normalized = normalizeCollectionList(collections);
  if (normalized.length === 0) {
    return cloneProducts(products);
  }

  const collectionSet = new Set(normalized);
  return cloneProducts(
<<<<<<< HEAD
    (Array.isArray(products) ? products : []).filter((product) =>
      productMatchesCollections(product, collectionSet),
    ),
  );
};

const summarizeProductForPreview = (product) => ({
  id: product?.id ? String(product.id) : '',
  title: product?.title ?? '',
  handle: product?.handle ?? null,
  collection: product?.collection ?? null,
  basePrice: Number(product?.basePrice ?? 0),
  baseCompareAtPrice: Number(
    product?.baseCompareAtPrice ?? product?.basePrice ?? 0,
  ),
});

const deriveVariantChange = (variant, basePrice, baseCompare, adjustment, rounding) => {
  const currentPrice = Number(variant?.price ?? basePrice);
  const currentCompare = Number(variant?.compareAtPrice ?? baseCompare);
  const nextPrice = applyPercentage(currentPrice, adjustment, { rounding });
  const nextCompare = applyPercentage(currentCompare, adjustment, { rounding });

  const priceChanged = Number.isFinite(currentPrice) ? nextPrice !== currentPrice : false;
  const compareChanged = Number.isFinite(currentCompare)
    ? nextCompare !== currentCompare
    : false;

  let changeType = null;
  if (priceChanged && compareChanged) {
    changeType = 'price-compare';
  } else if (priceChanged) {
    changeType = 'price';
  } else if (compareChanged) {
    changeType = 'compare';
  }

  return {
    previousPrice: currentPrice,
    previousCompareAtPrice: currentCompare,
    nextPrice,
    nextCompare,
    changeType,
    changed: Boolean(changeType),
  };
};

const buildPercentagePreviewEntry = (product, adjustment, rounding) => {
  const basePrice = Number(product?.basePrice ?? 0);
  const baseCompare = Number(product?.baseCompareAtPrice ?? product?.basePrice ?? 0);
  const updatedBasePrice = applyPercentage(basePrice, adjustment, { rounding });
  const updatedCompareAtPrice = applyPercentage(baseCompare, adjustment, { rounding });

  const variants = (Array.isArray(product?.variants) ? product.variants : []).map((variant) => {
    const variantId = variant?.id ? String(variant.id) : `${product?.id ?? 'product'}-${variant?.title ?? 'variant'}`;
    const change = deriveVariantChange(variant, basePrice, baseCompare, adjustment, rounding);

    return {
      id: variantId,
      title: variant?.title ?? 'Variant',
      price: change.nextPrice,
      compareAtPrice: change.nextCompare,
      previousPrice: change.previousPrice,
      previousCompareAtPrice: change.previousCompareAtPrice,
      status: change.changed ? 'changed' : 'unchanged',
      changeType: change.changeType,
    };
  });

  return {
    product: summarizeProductForPreview(product),
    updatedBasePrice,
    updatedCompareAtPrice,
    variants,
  };
};

=======
    products.filter((product) => productMatchesCollections(product, collectionSet)),
  );
};

>>>>>>> 5d9c4181
const mergeProductsFromBackup = (currentProducts = [], snapshotProducts = []) => {
  const snapshotById = new Map(
    snapshotProducts.map((product) => [product?.id ? String(product.id) : null, cloneProduct(product)]),
  );
  snapshotById.delete(null);

  const restoredIds = new Set();

  const merged = currentProducts.map((product) => {
    const productId = product?.id ? String(product.id) : null;
    if (!productId || !snapshotById.has(productId)) {
      return product;
    }

    restoredIds.add(productId);
    return cloneProduct(snapshotById.get(productId));
  });

  for (const [productId, product] of snapshotById.entries()) {
    if (!restoredIds.has(productId)) {
      merged.push(cloneProduct(product));
    }
  }

  return merged;
};

const mergeProductsForScope = (currentProducts, remoteProducts, collectionSet) => {
  const remoteClones = cloneProducts(remoteProducts);

  if (!(collectionSet instanceof Set) || collectionSet.size === 0) {
    return remoteClones;
  }

  const remoteById = new Map(remoteClones.map((product) => [product.id, product]));
  const synchronizedIds = new Set();

  const merged = currentProducts.map((product) => {
    const collectionKey =
      typeof product.collection === 'string' ? product.collection.toLowerCase() : '';

    if (!collectionSet.has(collectionKey)) {
      return cloneProduct(product);
    }

    const remote = remoteById.get(product.id);
    if (remote) {
      synchronizedIds.add(product.id);
      return remote;
    }

    return cloneProduct(product);
  });

  for (const [productId, remote] of remoteById.entries()) {
    if (!synchronizedIds.has(productId)) {
      merged.push(remote);
    }
  }

  return merged;
};

const normalizeCollectionList = (collections) => {
  if (!collections) {
    return [];
  }

  const array = Array.isArray(collections) ? collections : [collections];
  return array
    .map((entry) => (entry === null || entry === undefined ? '' : String(entry).trim().toLowerCase()))
    .filter(Boolean);
};

const productMatchesCollections = (product, collectionSet) => {
  if (!(collectionSet instanceof Set) || collectionSet.size === 0) {
    return true;
  }

  const key = typeof product?.collection === 'string' ? product.collection.toLowerCase() : '';
  return collectionSet.has(key);
};

const captureProductsForCollections = (products, collections) => {
  const normalized = normalizeCollectionList(collections);
  if (normalized.length === 0) {
    return cloneProducts(products);
  }

  const collectionSet = new Set(normalized);
  return cloneProducts(
    products.filter((product) => productMatchesCollections(product, collectionSet)),
  );
};

const mergeProductsFromBackup = (currentProducts = [], snapshotProducts = []) => {
  const snapshotById = new Map(
    snapshotProducts.map((product) => [product?.id ? String(product.id) : null, cloneProduct(product)]),
  );
  snapshotById.delete(null);

  const restoredIds = new Set();

  const merged = currentProducts.map((product) => {
    const productId = product?.id ? String(product.id) : null;
    if (!productId || !snapshotById.has(productId)) {
      return product;
    }

    restoredIds.add(productId);
    return cloneProduct(snapshotById.get(productId));
  });

  for (const [productId, product] of snapshotById.entries()) {
    if (!restoredIds.has(productId)) {
      merged.push(cloneProduct(product));
    }
  }

  return merged;
};

const toNumberOrNull = (value) => {
  if (value === null || value === undefined || value === '') {
    return null;
  }

  const parsed = Number(value);
  return Number.isFinite(parsed) ? parsed : null;
};

const resolveVariantPrice = (variant, product) => {
  const basePrice = toNumberOrNull(product?.basePrice) ?? 0;
  return toNumberOrNull(variant?.price) ?? basePrice;
};

const resolveVariantCompareAt = (variant, product) => {
  const fallbackPrice = resolveVariantPrice(variant, product);
  const variantCompare = toNumberOrNull(variant?.compareAtPrice);
  if (variantCompare !== null) {
    return variantCompare;
  }

  const productCompare = toNumberOrNull(product?.baseCompareAtPrice);
  if (productCompare !== null) {
    return productCompare;
  }

  return fallbackPrice;
};

const hasMeaningfulDelta = (previous, next, tolerance = 0.01) => {
  const prevNum = toNumberOrNull(previous);
  const nextNum = toNumberOrNull(next);

  if (prevNum === null && nextNum === null) {
    return false;
  }

  if (prevNum === null || nextNum === null) {
    return true;
  }

  return Math.abs(prevNum - nextNum) > tolerance;
};

const buildRingKey = (band, size) => {
  if (!band || !size) {
    return null;
  }

  return `${band.toLowerCase()}::${size.toUpperCase()}`;
};

const sanitizeVariantKey = (value) => {
  if (value === null || value === undefined) {
    return null;
  }

  const normalized = String(value)
    .normalize('NFKD')
    .replace(/[\u0300-\u036f]/g, '')
    .toLowerCase()
    .replace(/[^a-z0-9]+/g, '');

  return normalized ? normalized : null;
};

const hasDigits = (value) => /[0-9]/.test(String(value));

const UNIQUE_CHAIN_NAMES = Array.from(
  new Set([...Object.keys(braceletChainTypes), ...Object.keys(necklaceChainTypes)]),
);

const CHAIN_LOOKUP = new Map(
  UNIQUE_CHAIN_NAMES.map((name) => [sanitizeVariantKey(name), name]),
);

const escapeRegExp = (value) =>
  String(value).replace(/[.*+?^${}()|[\]\\]/g, '\\$&');

const buildChainRemovalPatterns = (lookup) => {
  const patterns = [];
  const seen = new Set();

  for (const name of lookup.values()) {
    if (!name) {
      continue;
    }

    const basePattern = escapeRegExp(name);
    if (!seen.has(basePattern)) {
      patterns.push(new RegExp(basePattern, 'ig'));
      seen.add(basePattern);
    }

    const collapsed = name.replace(/\s+/g, '');
    if (collapsed && collapsed !== name) {
      const collapsedPattern = escapeRegExp(collapsed);
      if (!seen.has(collapsedPattern)) {
        patterns.push(new RegExp(collapsedPattern, 'ig'));
        seen.add(collapsedPattern);
      }
    }
  }

  return patterns;
};

const BRACELET_CHAIN_KEYS = Array.from(CHAIN_LOOKUP.keys());
const BRACELET_CHAIN_REMOVAL_PATTERNS = buildChainRemovalPatterns(CHAIN_LOOKUP);

const stripBraceletChainFragments = (value) => {
  if (value === null || value === undefined) {
    return '';
  }

  let working = String(value);
  for (const pattern of BRACELET_CHAIN_REMOVAL_PATTERNS) {
    working = working.replace(pattern, ' ');
  }

  return working.replace(/[(){}\[\]]/g, ' ').replace(/[\-_/•]+/g, ' ').replace(/\s+/g, ' ').trim();
};

const RING_BAND_NAMES = Object.keys(ringBandSupplements);

const RING_BAND_LOOKUP = new Map(
  RING_BAND_NAMES.map((name) => [sanitizeVariantKey(name), name]),
);

const CHAIN_NAME_CACHE = new Map();
const NECKLACE_SIZE_CACHE = new Map();
const RING_BAND_CACHE = new Map();
const RING_SIZE_CACHE = new Map();
const NECKLACE_GROUP_CACHE = new Map();

const canonicalChainName = (value, contextLabel = 'chain types') => {
  if (value === null || value === undefined) {
    return null;
  }

  const raw = String(value).trim();
  if (!raw) {
    return null;
  }

  if (CHAIN_NAME_CACHE.has(raw)) {
    return CHAIN_NAME_CACHE.get(raw);
  }

  const parsed = parseChainName(raw);
  const normalized = parsed ? sanitizeVariantKey(parsed) : null;
  let canonical = normalized ? CHAIN_LOOKUP.get(normalized) : null;

  if (!canonical && normalized) {
    for (const [candidateKey, candidateValue] of CHAIN_LOOKUP.entries()) {
      if (normalized.startsWith(candidateKey)) {
        canonical = candidateValue;
        break;
      }
    }
  }

  if (!canonical && normalized) {
    for (const [candidateKey, candidateValue] of CHAIN_LOOKUP.entries()) {
      if (candidateKey.length < 3) {
        continue;
      }

      if (normalized.includes(candidateKey)) {
        canonical = candidateValue;
        break;
      }
    }
  }

  if (!canonical) {
    console.warn(
      `Chain option "${raw}" doesn't match expected ${contextLabel}:`,
      UNIQUE_CHAIN_NAMES,
    );
  }

  CHAIN_NAME_CACHE.set(raw, canonical ?? null);
  return canonical ?? null;
};

const canonicalNecklaceSize = (value, contextLabel = 'necklace') => {
  if (value === null || value === undefined) {
    return null;
  }

  const raw = String(value).trim();
  if (!raw) {
    return null;
  }

  if (NECKLACE_SIZE_CACHE.has(raw)) {
    return NECKLACE_SIZE_CACHE.get(raw);
  }

  if (!/[0-9]/.test(raw)) {
    NECKLACE_SIZE_CACHE.set(raw, null);
    return null;
  }

  const parsed = parseNecklaceSize(raw);
  let canonical = Number.isFinite(parsed) && necklaceSizes.includes(parsed) ? parsed : null;

  if (!canonical) {
    const numericMatches = raw.match(/\d+/g);
    if (Array.isArray(numericMatches)) {
      for (const candidate of numericMatches) {
        const parsedCandidate = Number.parseInt(candidate, 10);
        if (Number.isFinite(parsedCandidate) && necklaceSizes.includes(parsedCandidate)) {
          canonical = parsedCandidate;
          break;
        }
      }
    }
  }

  if (!canonical) {
    console.warn(
      `${contextLabel} size "${raw}" doesn't match expected format or values:`,
      necklaceSizes,
    );
  }

  NECKLACE_SIZE_CACHE.set(raw, canonical ?? null);
  return canonical ?? null;
};

const canonicalRingBand = (value) => {
  if (value === null || value === undefined) {
    return null;
  }

  const raw = String(value).trim();
  if (!raw) {
    return null;
  }

  if (RING_BAND_CACHE.has(raw)) {
    return RING_BAND_CACHE.get(raw);
  }

  const parsed = parseBandType(raw);
  const normalized = parsed ? sanitizeVariantKey(parsed) : null;
  const canonical = normalized ? RING_BAND_LOOKUP.get(normalized) : null;

  if (!canonical) {
    console.warn(
      `Ring band "${raw}" doesn't match expected format or values:`,
      RING_BAND_NAMES,
    );
  }

  RING_BAND_CACHE.set(raw, canonical ?? null);
  return canonical ?? null;
};

const canonicalRingSize = (value) => {
  if (value === null || value === undefined) {
    return null;
  }

  const raw = String(value).trim();
  if (!raw) {
    return null;
  }

  if (RING_SIZE_CACHE.has(raw)) {
    return RING_SIZE_CACHE.get(raw);
  }

  const parsed = parseRingSize(raw);
  const canonical = parsed && ringSizes.includes(parsed) ? parsed : null;

  if (!canonical) {
    console.warn(
      `Ring size "${raw}" doesn't match expected format or values:`,
      ringSizes,
    );
  }

  RING_SIZE_CACHE.set(raw, canonical ?? null);
  return canonical ?? null;
};

const commitShopifyVariantUpdates = async ({
  scope,
  collection,
  updatedProducts,
  updatesByProduct,
  originalVariantLookup,
  noChangesMessage,
  successLogMessage,
  updateLabel,
  failureLogMessage,
  set,
  get,
}) => {
  const updatesPayload = Array.from(updatesByProduct.values());
  const proxyMissingMessage = `Shopify proxy missing; unable to push ${updateLabel} changes. Start the proxy server and try again.`;
  const normalizedCollections = Array.isArray(collection)
    ? collection.filter(Boolean)
    : collection
    ? [collection]
    : [];
  const collectionSet =
    normalizedCollections.length > 0
      ? new Set(normalizedCollections.map((entry) => entry.toLowerCase()))
      : null;

  if (!hasShopifyProxy()) {
    get().log(proxyMissingMessage, scope, 'error');
    return { success: false, reason: 'missing-proxy' };
  }

  if (updatesPayload.length === 0) {
    set({ products: updatedProducts });
    if (noChangesMessage) {
      get().log(noChangesMessage, scope, 'silent');
    }
    return { success: true, updatedCount: 0, failedCount: 0 };
  }

  try {
    const result = await pushVariantUpdates(updatesPayload);

    const failedVariantIds = new Set(
      Array.isArray(result?.failures)
        ? result.failures
            .map((failure) => (failure?.variantId ? String(failure.variantId) : ''))
            .filter(Boolean)
        : [],
    );

    const finalProducts = updatedProducts.map((product) => {
      if (!collectionSet || failedVariantIds.size === 0) {
        return product;
      }

      const productCollection =
        typeof product.collection === 'string' ? product.collection.toLowerCase() : '';
      if (!collectionSet.has(productCollection)) {
        return product;
      }

      const nextVariants = product.variants.map((variant) => {
        const variantId = String(variant?.id ?? '');
        if (!variantId || !failedVariantIds.has(variantId)) {
          return variant;
        }

        const original = originalVariantLookup.get(variantId);
        return original ? { ...original } : variant;
      });

      return { ...product, variants: nextVariants };
    });

    set({ products: finalProducts });

    const failedCount = Number.isFinite(result?.failedCount)
      ? result.failedCount
      : Array.isArray(result?.failures)
      ? result.failures.length
      : 0;
    const failures = Array.isArray(result?.failures) ? result.failures : [];
    const updatedCount = Number.isFinite(result?.updatedCount) ? result.updatedCount : 0;

    if (failedCount > 0) {
      get().log(
        `Updated ${updatedCount} Shopify ${updateLabel} variants with ${failedCount} failures.`,
        scope,
        'warning',
      );
      for (const failure of failures) {
        get().log(
          `Failed to update variant ${failure.variantId} for ${failure.productTitle}: ${failure.reason}`,
          scope,
          'silent',
        );
      }
    } else if (updatedCount > 0) {
      get().log(`Updated ${updatedCount} Shopify ${updateLabel} variants.`, scope, 'success');
    }

    if (updatedCount > 0 && failedCount === 0) {
      get().log(successLogMessage, scope, 'success');
    }

    return {
      success: failedCount === 0,
      updatedCount,
      failedCount,
      failures,
    };
  } catch (error) {
    console.error(failureLogMessage, error);
    get().log(failureLogMessage, scope, 'error');
    return { success: false, reason: 'request-failed', error };
  }
};

const splitVariantDescriptor = (value) => {
  if (!value) {
    return [];
  }

  return String(value)
    .split(/[\/•|\-–]/)
    .map((part) => part.trim())
    .filter(Boolean);
};

const collectVariantParts = (variant) => {
  const parts = [];

  if (Array.isArray(variant?.options) && variant.options.length > 0) {
    parts.push(...variant.options);
  }

  if (typeof variant?.title === 'string' && variant.title.trim()) {
    parts.push(...splitVariantDescriptor(variant.title));
  }

  return parts;
};

const arraysEqual = (a, b) => {
  if (a === b) {
    return true;
  }

  if (!Array.isArray(a) || !Array.isArray(b)) {
    return false;
  }

  if (a.length !== b.length) {
    return false;
  }

  for (let index = 0; index < a.length; index += 1) {
    if (a[index] !== b[index]) {
      return false;
    }
  }

  return true;
};

const toCamelCase = (value) =>
  String(value ?? '')
    .toLowerCase()
    .replace(/[^a-z0-9]+([a-z0-9])/g, (_, group) => group.toUpperCase());

const buildMetafieldKeyVariants = (key) => {
  const base = String(key ?? '').trim();
  if (!base) {
    return [];
  }

  const lower = base.toLowerCase();
  const slug = lower.replace(/[^a-z0-9]+/g, '_');
  const hyphen = lower.replace(/[^a-z0-9]+/g, '-');
  const condensed = lower.replace(/[^a-z0-9]+/g, '');
  const camel = toCamelCase(base);
  const pascal = camel ? camel.charAt(0).toUpperCase() + camel.slice(1) : '';
  const preserveCaseSlug = base.replace(/[^a-zA-Z0-9]+/g, '_');
  const preserveCaseHyphen = base.replace(/[^a-zA-Z0-9]+/g, '-');
  const preserveCaseCondensed = base.replace(/[^a-zA-Z0-9]+/g, '');

  return Array.from(
    new Set([
      base,
      lower,
      slug,
      hyphen,
      condensed,
      camel,
      pascal,
      preserveCaseSlug,
      preserveCaseHyphen,
      preserveCaseCondensed,
    ]),
  ).filter(Boolean);
};

const readMetafieldValue = (product, key) => {
  if (!product || typeof product !== 'object') {
    return undefined;
  }

  const { metafields } = product;
  if (!metafields || typeof metafields !== 'object') {
    return undefined;
  }

  const candidates = buildMetafieldKeyVariants(key);
  for (const candidate of candidates) {
    if (
      candidate &&
      Object.prototype.hasOwnProperty.call(metafields, candidate) &&
      metafields[candidate] !== undefined
    ) {
      return metafields[candidate];
    }
  }

  return undefined;
};

const normalizeMetafieldValues = (raw) => {
  if (raw === null || raw === undefined) {
    return [];
  }

  if (Array.isArray(raw)) {
    return raw.flatMap((entry) => normalizeMetafieldValues(entry));
  }

  if (typeof raw === 'object') {
    if ('value' in raw) {
      return normalizeMetafieldValues(raw.value);
    }
    if (Array.isArray(raw.values)) {
      return normalizeMetafieldValues(raw.values);
    }
    if (Array.isArray(raw.nodes)) {
      return normalizeMetafieldValues(raw.nodes);
    }

    return [];
  }

  if (typeof raw === 'string') {
    const trimmed = raw.trim();
    if (!trimmed) {
      return [];
    }

    if (trimmed.startsWith('[') || trimmed.startsWith('{')) {
      try {
        const parsed = JSON.parse(trimmed);
        if (Array.isArray(parsed)) {
          return normalizeMetafieldValues(parsed);
        }
      } catch (error) {
        console.warn('Failed to parse metafield JSON value', error);
      }
    }

    return trimmed
      .split(/[\n,;|/]+/)
      .map((entry) => entry.trim())
      .filter(Boolean);
  }

  const coerced = String(raw).trim();
  return coerced ? [coerced] : [];
};

const buildMetafieldDisplayMap = (product, key, canonicalize, formatDisplay) => {
  const rawValue = readMetafieldValue(product, key);
  if (rawValue === undefined) {
    return new Map();
  }

  const values = normalizeMetafieldValues(rawValue);
  const displayMap = new Map();

  for (const value of values) {
    const canonical = canonicalize(value);
    if (!canonical) {
      continue;
    }

    const displayCandidate = formatDisplay ? formatDisplay(value, canonical) : value;
    const display = String(displayCandidate ?? '').trim() || String(canonical);

    if (!displayMap.has(canonical)) {
      displayMap.set(canonical, display);
    }
  }

  return displayMap;
};

const formatNecklaceSizeDisplay = (raw, canonical) => {
  const normalized = String(raw ?? '').trim();
  if (!normalized) {
    return `${canonical}cm`;
  }

  if (/cm$/i.test(normalized)) {
    return normalized;
  }

  if (/^[0-9]+$/.test(normalized)) {
    return `${normalized}cm`;
  }

  return normalized;
};

const formatRingSizeDisplay = (raw, canonical) => {
  const normalized = String(raw ?? '').trim();
  if (!normalized) {
    return canonical;
  }

  return normalized.toUpperCase();
};

const buildChainMetafieldMap = (product, key, contextLabel) =>
  buildMetafieldDisplayMap(
    product,
    key,
    (value) => canonicalChainName(value, contextLabel ?? 'metafield chain options'),
    (raw, canonical) => {
      const normalized = String(raw ?? '').trim();
      return normalized || canonical;
    },
  );

const buildNecklaceSizeMetafieldMap = (product, key, contextLabel) =>
  buildMetafieldDisplayMap(
    product,
    key,
    (value) => canonicalNecklaceSize(value, contextLabel ?? 'metafield necklace size'),
    (raw, canonical) => formatNecklaceSizeDisplay(raw, canonical),
  );

const buildRingBandMetafieldMap = (product, key) =>
  buildMetafieldDisplayMap(
    product,
    key,
    (value) => canonicalRingBand(value),
    (raw, canonical) => {
      const normalized = String(raw ?? '').trim();
      return normalized || canonical;
    },
  );

const buildRingSizeMetafieldMap = (product, key) =>
  buildMetafieldDisplayMap(
    product,
    key,
    (value) => canonicalRingSize(value),
    (raw, canonical) => formatRingSizeDisplay(raw, canonical),
  );

const deriveRingIdentity = (variant) => {
  if (!variant || typeof variant !== 'object') {
    return { key: null, band: null, size: null };
  }

  let band = null;
  let size = null;

  if (variant.band) {
    band = canonicalRingBand(variant.band) ?? band;
  }

  if (variant.size) {
    size = canonicalRingSize(variant.size) ?? size;
  }

  const candidateGroups = [];

  if (Array.isArray(variant.options) && variant.options.length > 0) {
    candidateGroups.push(variant.options);
  }

  if (typeof variant.title === 'string' && variant.title.trim()) {
    candidateGroups.push(splitVariantDescriptor(variant.title));
  }

  for (const parts of candidateGroups) {
    if (!Array.isArray(parts) || parts.length === 0) {
      continue;
    }

    for (const part of parts) {
      const fragment = String(part).trim();
      if (!fragment) {
        continue;
      }

      if (!band && !hasDigits(fragment)) {
        const parsedBand = canonicalRingBand(fragment);
        if (parsedBand) {
          band = parsedBand;
          continue;
        }
      }

      if (!size) {
        const parsedSize = canonicalRingSize(fragment);
        if (parsedSize) {
          size = parsedSize;
          if (band) {
            break;
          }
          continue;
        }
      }

      if (!band && !hasDigits(fragment)) {
        const parsedBand = canonicalRingBand(fragment);
        if (parsedBand) {
          band = parsedBand;
        }
      }
    }

    if (band && size) {
      break;
    }
  }

  if (band && size) {
    return { key: buildRingKey(band, size), band, size };
  }

  return { key: null, band, size };
};

const buildChainSizeKey = (chain, size, groupKey = null) => {
  if (!chain || !Number.isFinite(size)) {
    return null;
  }

  if (!groupKey) {
    return `${chain}::${size}`;
  }

  return `${groupKey}::${chain}::${size}`;
};

const canonicalNecklaceGroup = (value) => {
  if (value === null || value === undefined) {
    return null;
  }

  const raw = String(value).trim();
  if (!raw) {
    return null;
  }

  if (NECKLACE_GROUP_CACHE.has(raw)) {
    return NECKLACE_GROUP_CACHE.get(raw);
  }

  const normalized = sanitizeVariantKey(raw);
  if (!normalized) {
    NECKLACE_GROUP_CACHE.set(raw, null);
    return null;
  }

  if (CHAIN_LOOKUP.has(normalized)) {
    NECKLACE_GROUP_CACHE.set(raw, null);
    return null;
  }

  const parsedSize = parseNecklaceSize(raw);
  if (Number.isFinite(parsedSize) && necklaceSizes.includes(parsedSize)) {
    NECKLACE_GROUP_CACHE.set(raw, null);
    return null;
  }

  const result = { key: normalized, label: raw };
  NECKLACE_GROUP_CACHE.set(raw, result);
  return result;
};

const deriveBraceletKey = (variant, contextLabel = 'bracelet chain options') => {
  if (!variant || typeof variant !== 'object') {
    return null;
  }

  if (variant.chainType) {
    const canonical = canonicalChainName(variant.chainType, contextLabel);
    if (canonical) {
      return canonical;
    }
  }

  for (const part of collectVariantParts(variant)) {
    const fragment = String(part).trim();
    if (!fragment || hasDigits(fragment)) {
      continue;
    }

    const canonical = canonicalChainName(fragment, contextLabel);
    if (canonical) {
      return canonical;
    }
  }

  return null;
};

const normalizeBraceletParentCandidate = (value) => {
  if (value === null || value === undefined) {
    return null;
  }

  const raw = String(value).trim();
  if (!raw) {
    return null;
  }

  const cleaned = stripBraceletChainFragments(raw);
  if (!cleaned) {
    return null;
  }

  const lower = cleaned.toLowerCase();
  if (lower === 'default' || lower === 'default title' || lower === 'defaulttitle') {
    return null;
  }

  if (/\b(cm|centim|millim|mm)\b/.test(lower)) {
    return null;
  }

  const sanitized = sanitizeVariantKey(cleaned);
  if (!sanitized) {
    return null;
  }

  let remainder = sanitized;
  for (const chainKey of BRACELET_CHAIN_KEYS) {
    if (!chainKey) {
      continue;
    }
    remainder = remainder.split(chainKey).join('');
  }

  if (!remainder) {
    return null;
  }

  return { label: cleaned, key: remainder };
};

const deriveBraceletVariantSignature = (variant, contextLabel = 'bracelet chain options') => {
  if (!variant || typeof variant !== 'object') {
    return {
      key: null,
      chain: null,
      chainKey: null,
      parentKey: null,
      parentLabel: null,
      parentValues: [],
    };
  }

  let chain = null;
  const parentValues = [];
  const parentKeyParts = [];

  for (const part of collectVariantParts(variant)) {
    const canonical = canonicalChainName(part, contextLabel);
    if (canonical && !chain) {
      chain = canonical;
    }

    const normalizedParent = normalizeBraceletParentCandidate(part);
    if (!normalizedParent) {
      continue;
    }

    if (parentKeyParts.includes(normalizedParent.key)) {
      continue;
    }

    parentKeyParts.push(normalizedParent.key);
    parentValues.push(normalizedParent.label);
  }

  const chainKey = chain ? sanitizeVariantKey(chain) : null;
  const parentKey = parentKeyParts.length > 0 ? parentKeyParts.join('::') : null;
  const key = chainKey ? (parentKey ? `${parentKey}::${chainKey}` : chainKey) : null;

  return {
    key,
    chain,
    chainKey,
    parentKey,
    parentLabel: parentValues.length > 0 ? parentValues.join(' • ') : null,
    parentValues,
  };
};

const deriveHandChainKey = (variant) =>
  deriveBraceletKey(variant, 'hand chain options');

const deriveNecklaceSignature = (variant, contextLabel = 'necklace') => {
  if (!variant || typeof variant !== 'object') {
    return { key: null, chain: null, size: null, groupKey: null, groupLabel: null };
  }

  let chain = null;
  let size = null;
  let groupKey = null;
  let groupLabel = null;

  const registerGroupCandidate = (value) => {
    const candidate = canonicalNecklaceGroup(value);
    if (!candidate) {
      return;
    }

    if (!groupKey) {
      groupKey = candidate.key;
    }

    if (!groupLabel) {
      groupLabel = candidate.label;
    }
  };

  if (variant.groupKey) {
    const sanitized = sanitizeVariantKey(variant.groupKey);
    if (sanitized) {
      groupKey = sanitized;
    }
  }

  if (variant.groupLabel) {
    registerGroupCandidate(variant.groupLabel);
  }

  if (!groupLabel && typeof variant.group === 'string') {
    registerGroupCandidate(variant.group);
  }

  if (Array.isArray(variant.options)) {
    for (const option of variant.options) {
      registerGroupCandidate(option);
      if (groupKey && groupLabel) {
        break;
      }
    }
  }

  if (variant.chainType) {
    chain = canonicalChainName(variant.chainType, `${contextLabel} chain options`) ?? chain;
  }

  if (Number.isFinite(variant.size)) {
    if (necklaceSizes.includes(variant.size)) {
      size = variant.size;
    } else {
      console.warn(
        `${contextLabel} size "${variant.size}" doesn't match expected format or values:`,
        necklaceSizes,
      );
    }
  } else if (variant.size) {
    size = canonicalNecklaceSize(variant.size, contextLabel) ?? size;
  }

  for (const part of collectVariantParts(variant)) {
    const fragment = String(part).trim();
    if (!fragment) {
      continue;
    }

    if (!size) {
      const parsedSize = canonicalNecklaceSize(fragment, contextLabel);
      if (Number.isFinite(parsedSize)) {
        size = parsedSize;
        continue;
      }
    }

    if (!chain && !hasDigits(fragment)) {
      const parsedChain = canonicalChainName(fragment, `${contextLabel} chain options`);
      if (parsedChain) {
        chain = parsedChain;
        continue;
      }
    }

    registerGroupCandidate(fragment);
  }

  if (groupKey && !groupLabel && typeof variant.groupLabel === 'string') {
    groupLabel = variant.groupLabel;
  }

  return {
    key: buildChainSizeKey(chain, size, groupKey),
    chain,
    size,
    groupKey,
    groupLabel,
  };
};

const collectNecklaceGroupsFromProduct = (product, chainTypeSupplements = {}) => {
  const fallbackBasePrice = Number(product?.basePrice ?? 0);
  const fallbackCompare = Number(
    product?.baseCompareAtPrice ?? product?.basePrice ?? 0,
  );

  const entries = new Map();
  entries.set(null, {
    key: null,
    label: null,
    basePrice: fallbackBasePrice,
    baseCompareAtPrice: fallbackCompare,
    preference: Number.POSITIVE_INFINITY,
  });

  if (!Array.isArray(product?.variants)) {
    return Array.from(entries.values()).map(({ preference, ...rest }) => rest);
  }

  for (const variant of product.variants) {
    if (!variant) {
      continue;
    }

    const signature = deriveNecklaceSignature(variant);
    const chain = signature.chain;
    const size = signature.size;
    if (!chain || !Number.isFinite(size)) {
      continue;
    }

    const supplementData = chainTypeSupplements[chain];
    if (!supplementData) {
      continue;
    }

    const supplementValue = resolveNecklaceSupplement(supplementData, size);
    const variantPrice = resolveVariantPrice(variant, product);
    const variantCompare = resolveVariantCompareAt(variant, product);

    const basePrice = Number(variantPrice - supplementValue);
    const baseCompare = Number(variantCompare - supplementValue);

    if (!Number.isFinite(basePrice) && !Number.isFinite(baseCompare)) {
      continue;
    }

    const groupKey = signature.groupKey ?? null;
    const preference = Number.isFinite(size)
      ? Math.abs(size - DEFAULT_NECKLACE_SIZE)
      : Number.POSITIVE_INFINITY;

    const existing = entries.get(groupKey);
    const resolvedBasePrice = Number.isFinite(basePrice)
      ? basePrice
      : existing?.basePrice ?? fallbackBasePrice;
    const resolvedBaseCompare = Number.isFinite(baseCompare)
      ? baseCompare
      : existing?.baseCompareAtPrice ?? fallbackCompare;
    const label = signature.groupLabel ?? existing?.label ?? null;

    if (!existing || preference <= existing.preference) {
      entries.set(groupKey, {
        key: groupKey,
        label,
        basePrice: resolvedBasePrice,
        baseCompareAtPrice: resolvedBaseCompare,
        preference,
      });
    } else if (!existing.label && label) {
      entries.set(groupKey, {
        ...existing,
        label,
      });
    }
  }

  return Array.from(entries.values()).map(({ preference, ...rest }) => rest);
};

const SET_CHAIN_NECKLACE_KEYWORDS = [/collier/i, /necklace/i, /neck/i];
const SET_CHAIN_BRACELET_KEYWORDS = [/bracelet/i, /poignet/i, /hand\s*chain/i, /main/i];
const SET_CHAIN_NEUTRAL_KEYWORDS = [/ensemble/i, /set/i];

const rankSetChainFragment = (fragment) => {
  const normalized = String(fragment ?? '').toLowerCase();
  if (!normalized) {
    return 2;
  }

  const mentionsBracelet = SET_CHAIN_BRACELET_KEYWORDS.some((regex) => regex.test(normalized));
  const mentionsNecklace = SET_CHAIN_NECKLACE_KEYWORDS.some((regex) => regex.test(normalized));
  const mentionsNeutral = SET_CHAIN_NEUTRAL_KEYWORDS.some((regex) => regex.test(normalized));

  if (mentionsNecklace && !mentionsBracelet) {
    return 0;
  }

  if (mentionsNecklace && mentionsBracelet) {
    return 1;
  }

  if (mentionsNeutral && !mentionsBracelet) {
    return 1;
  }

  if (mentionsBracelet && !mentionsNecklace) {
    return 3;
  }

  return 2;
};

const deriveSetSignature = (variant) => {
  if (!variant || typeof variant !== 'object') {
    return { key: null, chain: null, size: null };
  }

  let size = null;
  const candidatePriorities = new Map();
  const registerCandidate = (fragment) => {
    const normalized = String(fragment ?? '').trim();
    if (!normalized) {
      return;
    }

    const canonical = canonicalChainName(normalized, 'set chain options');
    if (!canonical) {
      return;
    }

    const priority = rankSetChainFragment(normalized);
    const previousPriority = candidatePriorities.get(canonical);

    if (previousPriority === undefined || priority < previousPriority) {
      candidatePriorities.set(canonical, priority);
    }
  };

  if (Number.isFinite(variant.size)) {
    if (necklaceSizes.includes(variant.size)) {
      size = variant.size;
    } else {
      console.warn(
        `set size "${variant.size}" doesn't match expected format or values:`,
        necklaceSizes,
      );
    }
  } else if (variant.size) {
    size = canonicalNecklaceSize(variant.size, 'set') ?? size;
  }

  if (variant.chainType) {
    registerCandidate(variant.chainType);
  }

  if (variant.necklaceChain) {
    registerCandidate(variant.necklaceChain);
  }

  for (const part of collectVariantParts(variant)) {
    const fragment = String(part ?? '').trim();
    if (!fragment) {
      continue;
    }

    if (!size) {
      const parsedSize = canonicalNecklaceSize(fragment, 'set');
      if (Number.isFinite(parsedSize)) {
        size = parsedSize;
      }
    }

    registerCandidate(fragment);
  }

  let chain = null;
  let bestPriority = Infinity;

  for (const [canonical, priority] of candidatePriorities.entries()) {
    if (priority < bestPriority) {
      bestPriority = priority;
      chain = canonical;
    }
  }

  if (!chain && candidatePriorities.size > 0) {
    chain = candidatePriorities.keys().next().value;
  }

  return { key: buildChainSizeKey(chain, size), chain, size };
};

const alignVariantsFromMetafields = async ({ scope, collection, label, alignProduct }, set, get) => {
  const toggleLoading = get().toggleLoading;
  if (typeof toggleLoading === 'function') {
    toggleLoading(scope, true);
  }

  try {
    const products = Array.isArray(get().products) ? get().products : [];
    const nextProducts = [];
    let touched = 0;
    let changed = 0;
    let mutated = false;

    for (const product of products) {
      if (!product || product.collection !== collection) {
        nextProducts.push(product);
        continue;
      }

      const outcome = alignProduct(product);
      if (!outcome || !outcome.applied) {
        nextProducts.push(product);
        continue;
      }

      touched += 1;

      if (outcome.changed && Array.isArray(outcome.variants)) {
        changed += 1;
        mutated = true;
        nextProducts.push({ ...product, variants: outcome.variants });
      } else {
        nextProducts.push(product);
      }
    }

    if (mutated) {
      set({ products: nextProducts });
    }

    const pluralLabel = (count) => {
      const base = label ?? 'product';
      if (count === 1) {
        return base;
      }
      return base.endsWith('s') ? base : `${base}s`;
    };

    const log = get().log;
    if (typeof log === 'function') {
      if (touched === 0) {
        log(`No ${pluralLabel(2)} had complete metafields to update.`, scope, 'warning');
      } else if (changed === 0) {
        log(`Metafield options already aligned for ${touched} ${pluralLabel(touched)}.`, scope, 'info');
      } else {
        log(
          `Set variant options from metafields for ${touched} ${pluralLabel(touched)} (${changed} updated).`,
          scope,
          'success',
        );
      }
    }

    return { touchedCount: touched, changedCount: changed };
  } finally {
    const finalizeToggle = get().toggleLoading;
    if (typeof finalizeToggle === 'function') {
      finalizeToggle(scope, false);
    }
  }
};

const alignBraceletVariantOptions = (product) => {
  if (!Array.isArray(product?.variants) || product.variants.length === 0) {
    return null;
  }

  const chainMap = buildChainMetafieldMap(product, 'Chain Variants', 'bracelet metafield options');
  if (chainMap.size === 0) {
    return null;
  }

  let applied = false;
  let changed = false;

  const updatedVariants = product.variants.map((variant) => {
    const key = deriveBraceletKey(variant);
    if (!key) {
      return variant;
    }

    const display = chainMap.get(key);
    if (!display) {
      return variant;
    }

    applied = true;
    const nextOptions = [display];
    if (!arraysEqual(variant.options, nextOptions)) {
      changed = true;
      return { ...variant, options: nextOptions };
    }

    return variant;
  });

  if (!applied) {
    return null;
  }

  return {
    applied: true,
    changed,
    variants: changed ? updatedVariants : undefined,
  };
};

const alignHandChainVariantOptions = (product) => {
  if (!Array.isArray(product?.variants) || product.variants.length === 0) {
    return null;
  }

  const chainMap = buildChainMetafieldMap(product, 'Chain Variants', 'hand chain metafield options');
  if (chainMap.size === 0) {
    return null;
  }

  let applied = false;
  let changed = false;

  const updatedVariants = product.variants.map((variant) => {
    const key = deriveHandChainKey(variant);
    if (!key) {
      return variant;
    }

    const display = chainMap.get(key);
    if (!display) {
      return variant;
    }

    applied = true;
    const nextOptions = [display];
    if (!arraysEqual(variant.options, nextOptions)) {
      changed = true;
      return { ...variant, options: nextOptions };
    }

    return variant;
  });

  if (!applied) {
    return null;
  }

  return {
    applied: true,
    changed,
    variants: changed ? updatedVariants : undefined,
  };
};

const alignNecklaceVariantOptions = (product) => {
  if (!Array.isArray(product?.variants) || product.variants.length === 0) {
    return null;
  }

  const chainMap = buildChainMetafieldMap(product, 'Chain Variants', 'necklace metafield options');
  const sizeMap = buildNecklaceSizeMetafieldMap(product, 'Taille de chaine', 'necklace metafield size');
  if (chainMap.size === 0 || sizeMap.size === 0) {
    return null;
  }

  let applied = false;
  let changed = false;

  const resolveGroupDisplay = (variant, chainDisplay, sizeDisplay, signature) => {
    if (signature?.groupLabel) {
      return signature.groupLabel;
    }

    if (!Array.isArray(variant?.options)) {
      return null;
    }

    for (const option of variant.options) {
      if (option === chainDisplay || option === sizeDisplay) {
        continue;
      }

      const candidate = canonicalNecklaceGroup(option);
      if (candidate) {
        return candidate.label;
      }
    }

    return null;
  };

  const updatedVariants = product.variants.map((variant) => {
    const signature = deriveNecklaceSignature(variant);
    const chain = signature.chain;
    const size = signature.size;
    if (!chain || size === null || size === undefined) {
      return variant;
    }

    const chainDisplay = chainMap.get(chain);
    const sizeDisplay = sizeMap.get(size);
    if (!chainDisplay || !sizeDisplay) {
      return variant;
    }

    applied = true;
    const groupDisplay = resolveGroupDisplay(variant, chainDisplay, sizeDisplay, signature);
    const nextOptions = groupDisplay
      ? [groupDisplay, chainDisplay, sizeDisplay]
      : [chainDisplay, sizeDisplay];
    if (!arraysEqual(variant.options, nextOptions)) {
      changed = true;
      return { ...variant, options: nextOptions };
    }

    return variant;
  });

  if (!applied) {
    return null;
  }

  return {
    applied: true,
    changed,
    variants: changed ? updatedVariants : undefined,
  };
};

const alignSetVariantOptions = (product) => {
  if (!Array.isArray(product?.variants) || product.variants.length === 0) {
    return null;
  }

  const chainMap = buildChainMetafieldMap(product, 'Chain Variants', 'set metafield options');
  const sizeMap = buildNecklaceSizeMetafieldMap(product, 'Taille de chaine', 'set metafield size');
  if (chainMap.size === 0 || sizeMap.size === 0) {
    return null;
  }

  let applied = false;
  let changed = false;

  const updatedVariants = product.variants.map((variant) => {
    const signature = deriveSetSignature(variant);
    const chain = signature.chain;
    const size = signature.size;
    if (!chain || size === null || size === undefined) {
      return variant;
    }

    const chainDisplay = chainMap.get(chain);
    const sizeDisplay = sizeMap.get(size);
    if (!chainDisplay || !sizeDisplay) {
      return variant;
    }

    applied = true;
    const nextOptions = [chainDisplay, sizeDisplay];
    if (!arraysEqual(variant.options, nextOptions)) {
      changed = true;
      return { ...variant, options: nextOptions };
    }

    return variant;
  });

  if (!applied) {
    return null;
  }

  return {
    applied: true,
    changed,
    variants: changed ? updatedVariants : undefined,
  };
};

const alignRingVariantOptions = (product) => {
  if (!Array.isArray(product?.variants) || product.variants.length === 0) {
    return null;
  }

  const bandMap = buildRingBandMetafieldMap(product, "Type D'anneau");
  const sizeMap = buildRingSizeMetafieldMap(product, 'Taille de bague');
  if (bandMap.size === 0 || sizeMap.size === 0) {
    return null;
  }

  let applied = false;
  let changed = false;

  const updatedVariants = product.variants.map((variant) => {
    const identity = deriveRingIdentity(variant);
    const band = identity.band;
    const size = identity.size;
    if (!band || !size) {
      return variant;
    }

    const bandDisplay = bandMap.get(band);
    const sizeDisplay = sizeMap.get(size);
    if (!bandDisplay || !sizeDisplay) {
      return variant;
    }

    applied = true;
    const nextOptions = [bandDisplay, sizeDisplay];
    if (!arraysEqual(variant.options, nextOptions)) {
      changed = true;
      return { ...variant, options: nextOptions };
    }

    return variant;
  });

  if (!applied) {
    return null;
  }

  return {
    applied: true,
    changed,
    variants: changed ? updatedVariants : undefined,
  };
};

export const usePricingStore = create(
  devtools((set, get) => ({
    username: loadStoredUsername(),
    language: 'en',
    products: mockProducts,
    productsInitialized: false,
    productsSyncing: false,
    supplements: loadStoredSupplements(),
    supplementBackups: loadStoredSupplementBackups(),
    supplementChangesPending: createSupplementChangeFlags(),
    sectionBackups: loadStoredSectionBackups(),
    backups: {},
    logs: [],
    loadingCounts: {},
    loadingScopes: [],
    pendingToasts: {},

    setUsername: (username) =>
      set(() => {
        persistUsername(username);
        return { username };
      }),
    setLanguage: (language) => set({ language }),

    log: (message, scope, level = 'info') => {
      const entry = {
        id: (typeof crypto !== 'undefined' && crypto.randomUUID
          ? crypto.randomUUID()
          : Math.random().toString(36).slice(2)),
        message,
        variantScope: scope,
        timestamp: new Date().toISOString(),
        level,
      };
      set((state) => ({ logs: [entry, ...state.logs].slice(0, 200) }));

      if (level === 'silent') {
        return;
      }

      const key = typeof scope === 'string' ? scope.trim() : '';
      const counts = get().loadingCounts || {};
      const currentValue = key ? Number(counts[key]) : NaN;
      const scopeBusy = key ? Number.isFinite(currentValue) && currentValue > 0 : false;

      if (scopeBusy && level === 'success') {
        set((state) => {
          const pendingToasts = { ...(state.pendingToasts ?? {}) };
          const existing = Array.isArray(pendingToasts[key]) ? pendingToasts[key] : [];
          pendingToasts[key] = [...existing, { level, message }];
          return { pendingToasts };
        });
        return;
      }

      dispatchToastNotification(level, message);
    },

    toggleLoading: (scope, loading) => {
      const flushEntries = [];

      set((state) => {
        const key = typeof scope === 'string' ? scope.trim() : '';
        if (!key) {
          return {};
        }

        const currentCounts = state.loadingCounts || {};
        const nextCounts = { ...currentCounts };
        const previousValue = Number(nextCounts[key]);
        const previous = Number.isFinite(previousValue) && previousValue > 0 ? previousValue : 0;
        const nextValue = loading ? previous + 1 : Math.max(0, previous - 1);

        let nextPendingToasts = state.pendingToasts;

        if (nextValue <= 0) {
          delete nextCounts[key];

          if (!loading) {
            const pendingForScope = Array.isArray(state.pendingToasts?.[key])
              ? state.pendingToasts[key]
              : [];

            if (pendingForScope.length > 0) {
              flushEntries.push(...pendingForScope);
              const pendingClone = { ...(state.pendingToasts ?? {}) };
              delete pendingClone[key];
              nextPendingToasts = pendingClone;
            }
          }
        } else {
          nextCounts[key] = nextValue;
        }

        const update = {
          loadingCounts: nextCounts,
          loadingScopes: Object.keys(nextCounts),
        };

        if (nextPendingToasts !== state.pendingToasts) {
          update.pendingToasts = nextPendingToasts;
        }

        return update;
      });

      if (flushEntries.length > 0) {
        for (const entry of flushEntries) {
          if (entry?.level && entry?.message) {
            dispatchToastNotification(entry.level, entry.message);
          }
        }
      }
    },

    isScopeLoading: (scope) => {
      const key = typeof scope === 'string' ? scope.trim() : '';
      if (!key) {
        return false;
      }

      const counts = get().loadingCounts || {};
      const currentValue = Number(counts[key]);
      return Number.isFinite(currentValue) && currentValue > 0;
    },

    backupCollectionLocally: (
      scope,
      collections = [],
      { label, percent, rounding, silent = false } = {},
    ) => {
      const normalizedCollections = normalizeCollectionList(collections);
      const snapshotProducts = captureProductsForCollections(get().products ?? [], normalizedCollections);
      const payload = {
        timestamp: new Date().toISOString(),
        collections: normalizedCollections,
        products: snapshotProducts,
        percent: Number.isFinite(Number(percent)) ? Number(percent) : null,
        rounding: typeof rounding === 'string' ? rounding : null,
      };

      set((state) => {
        const nextBackups = { ...(state.sectionBackups ?? {}) };
        nextBackups[scope] = payload;
        persistSectionBackups(nextBackups);
        return { sectionBackups: nextBackups };
      });

      const friendly = label ?? scope;
      get().log(`Saved local backup for ${friendly}.`, scope, silent ? 'silent' : 'success');

<<<<<<< HEAD
      return { ...payload, success: true };
=======
      return payload;
>>>>>>> 5d9c4181
    },

    restoreCollectionLocally: (scope, { label, silent = false } = {}) => {
      const backup = get().sectionBackups?.[scope];
      const friendly = label ?? scope;

      if (!backup) {
        get().log(`No local backup available for ${friendly}.`, scope, silent ? 'silent' : 'error');
        return { success: false, reason: 'missing-backup' };
      }

      const restoredProducts = cloneProducts(Array.isArray(backup.products) ? backup.products : []);

      set((state) => ({
        products: mergeProductsFromBackup(state.products ?? [], restoredProducts),
      }));

      get().log(`Restored local backup for ${friendly}.`, scope, silent ? 'silent' : 'success');

      return {
        success: true,
        restoredCount: restoredProducts.length,
        timestamp: backup.timestamp ?? null,
      };
    },

    previewCollectionChange: (scope, collections = [], percent = 0, options = {}) => {
      const adjustment = Number.isFinite(Number(percent)) ? Number(percent) : 0;
      const rounding = typeof options.rounding === 'string' ? options.rounding : 'luxury';
      const normalizedCollections = normalizeCollectionList(collections);
      const collectionSet =
        normalizedCollections.length > 0 ? new Set(normalizedCollections) : null;
<<<<<<< HEAD
      const products = Array.isArray(get().products) ? get().products : [];

      return products
        .filter((product) => (product?.status ?? '').toLowerCase() === 'active')
        .filter((product) => productMatchesCollections(product, collectionSet))
        .map((product) => buildPercentagePreviewEntry(product, adjustment, rounding));
=======
      const { products } = get();

      return products
        .filter((product) => product.status === 'active')
        .filter((product) => productMatchesCollections(product, collectionSet))
        .map((product) => {
          const basePrice = Number(product.basePrice ?? 0);
          const baseCompare = Number(product.baseCompareAtPrice ?? product.basePrice ?? 0);
          const updatedBasePrice = applyPercentage(basePrice, adjustment, { rounding });
          const updatedCompareAtPrice = applyPercentage(baseCompare, adjustment, { rounding });

          const variants = (Array.isArray(product.variants) ? product.variants : []).map(
            (variant) => {
              const currentPrice = Number(variant?.price ?? basePrice);
              const currentCompare = Number(variant?.compareAtPrice ?? baseCompare);
              const nextPrice = applyPercentage(currentPrice, adjustment, { rounding });
              const nextCompare = applyPercentage(currentCompare, adjustment, { rounding });
              const changed = currentPrice !== nextPrice || currentCompare !== nextCompare;

              return {
                ...variant,
                id: variant?.id
                  ? String(variant.id)
                  : `${product.id}-${variant?.title ?? 'variant'}`,
                title: variant?.title ?? 'Variant',
                price: nextPrice,
                compareAtPrice: nextCompare,
                previousPrice: currentPrice,
                previousCompareAtPrice: currentCompare,
                status: changed ? 'changed' : 'unchanged',
              };
            },
          );

          return {
            product,
            updatedBasePrice,
            updatedCompareAtPrice,
            variants,
          };
        });
>>>>>>> 5d9c4181
    },

    applyCollectionChange: async (scope, collections = [], percent = 0, options = {}) => {
      const adjustment = Number.isFinite(Number(percent)) ? Number(percent) : 0;
      const rounding = typeof options.rounding === 'string' ? options.rounding : 'luxury';
      const normalizedCollections = normalizeCollectionList(collections);
      const collectionSet =
        normalizedCollections.length > 0 ? new Set(normalizedCollections) : null;
      const label = options.label ?? scope;
      const autoBackup = options.autoBackup !== false;
      const loadingMessage =
        options.loadingMessage ?? `Applying ${label} pricing updates…`;

      if (autoBackup) {
        await Promise.resolve(
          get().backupCollectionLocally(scope, normalizedCollections, {
            label,
            percent: adjustment,
            rounding,
            silent: true,
          }),
        );
      }

      get().toggleLoading(scope, true);
      const loadingToastId = toast.loading(loadingMessage);

      try {
        if (!hasShopifyProxy()) {
          get().log(
            `Shopify proxy missing; unable to push ${label} pricing updates. Start the proxy server and try again.`,
            scope,
            'error',
          );
          return { success: false, reason: 'missing-proxy' };
        }

<<<<<<< HEAD
        const products = Array.isArray(get().products) ? get().products : [];
=======
        const products = get().products;
>>>>>>> 5d9c4181
        const updatedProducts = [];
        const updatesByProduct = new Map();
        const originalVariantLookup = new Map();

        for (const product of products) {
          const inScope = productMatchesCollections(product, collectionSet);

          if (!inScope || product.status !== 'active') {
            updatedProducts.push(product);
            continue;
          }

          const basePrice = Number(product.basePrice ?? 0);
          const baseCompare = Number(product.baseCompareAtPrice ?? product.basePrice ?? 0);
          const updatedBasePrice = applyPercentage(basePrice, adjustment, { rounding });
          const updatedCompareAtPrice = applyPercentage(baseCompare, adjustment, { rounding });

          const currentVariants = Array.isArray(product.variants) ? product.variants : [];
          const nextVariants = currentVariants.map((variant) => {
            const variantId = variant?.id ? String(variant.id) : null;
            if (variantId) {
              originalVariantLookup.set(variantId, variant);
            }

<<<<<<< HEAD
            const change = deriveVariantChange(
              variant,
              basePrice,
              baseCompare,
              adjustment,
              rounding,
            );
            const updatedPrice = change.nextPrice;
            const updatedCompare = change.nextCompare;

            if (variantId && change.changed) {
=======
            const currentPrice = Number(variant?.price ?? basePrice);
            const currentCompare = Number(variant?.compareAtPrice ?? baseCompare);
            const updatedPrice = applyPercentage(currentPrice, adjustment, { rounding });
            const updatedCompare = applyPercentage(currentCompare, adjustment, { rounding });

            if (
              variantId &&
              (updatedPrice !== currentPrice || updatedCompare !== currentCompare)
            ) {
>>>>>>> 5d9c4181
              if (!updatesByProduct.has(product.id)) {
                updatesByProduct.set(product.id, {
                  productId: product.id,
                  productTitle: product.title,
                  variants: [],
                });
              }

              updatesByProduct.get(product.id).variants.push({
                id: variantId,
                price: updatedPrice,
                compareAtPrice: updatedCompare,
              });
            }

            return {
              ...variant,
              price: updatedPrice,
              compareAtPrice: updatedCompare,
            };
          });

          updatedProducts.push({
            ...product,
            basePrice: updatedBasePrice,
            baseCompareAtPrice: updatedCompareAtPrice,
            variants: nextVariants,
          });
        }

        const noChangesMessage =
          options.noChangeMessage ??
          `No Shopify changes required; ${label} prices already reflect this adjustment.`;
        const successLogMessage =
          options.successLogMessage ?? `${label} pricing update completed.`;
        const failureLogMessage =
          options.failureLogMessage ?? `Failed to apply ${label} pricing update to Shopify.`;
        const updateLabel = options.updateLabel ?? `${label} pricing`;

        return await commitShopifyVariantUpdates({
          scope,
          collection: normalizedCollections,
          updatedProducts,
          updatesByProduct,
          originalVariantLookup,
          noChangesMessage,
          successLogMessage,
          updateLabel,
          failureLogMessage,
          set,
          get,
        });
      } finally {
        get().toggleLoading(scope, false);
        toast.dismiss(loadingToastId);
      }
    },

    alignBraceletVariantsFromMetafields: () =>
      alignVariantsFromMetafields(
        {
          scope: 'bracelets',
          collection: 'bracelet',
          label: 'bracelet',
          alignProduct: alignBraceletVariantOptions,
        },
        set,
        get,
      ),

    alignHandChainVariantsFromMetafields: () =>
      alignVariantsFromMetafields(
        {
          scope: 'handchains',
          collection: 'handchain',
          label: 'hand chain',
          alignProduct: alignHandChainVariantOptions,
        },
        set,
        get,
      ),

    alignNecklaceVariantsFromMetafields: () =>
      alignVariantsFromMetafields(
        {
          scope: 'necklaces',
          collection: 'collier',
          label: 'necklace',
          alignProduct: alignNecklaceVariantOptions,
        },
        set,
        get,
      ),

    alignRingVariantsFromMetafields: () =>
      alignVariantsFromMetafields(
        {
          scope: 'rings',
          collection: 'bague',
          label: 'ring',
          alignProduct: alignRingVariantOptions,
        },
        set,
        get,
      ),

    alignSetVariantsFromMetafields: () =>
      alignVariantsFromMetafields(
        {
          scope: 'sets',
          collection: 'ensemble',
          label: 'set',
          alignProduct: alignSetVariantOptions,
        },
        set,
        get,
      ),

    syncProductsFromShopify: async () => {
      if (get().productsSyncing || get().productsInitialized) {
        return;
      }

      if (!hasShopifyProxy()) {
        get().log('Shopify proxy missing; using local mock catalog.', 'catalog', 'warning');
        set({ productsInitialized: true });
        return;
      }

      set({ productsSyncing: true });
      get().toggleLoading('catalog', true);

      try {
        const products = await fetchActiveProducts();
        set({ products });
        if (products.length === 0) {
          get().log('No active Shopify products found for this store.', 'catalog', 'warning');
        } else {
          get().log(`Loaded ${products.length} Shopify products.`, 'catalog', 'success');
        }
      } catch (error) {
        console.error('Failed to synchronize Shopify products', error);
        get().log('Failed to load Shopify products. Using mock catalog.', 'catalog', 'error');
        set({ products: mockProducts });
      } finally {
        get().toggleLoading('catalog', false);
        set({ productsInitialized: true, productsSyncing: false });
      }
    },

    refreshBackupsFromProxy: async () => {
      if (!hasShopifyProxy()) {
        return;
      }

      try {
        const entries = await Promise.all(
          BACKUP_SCOPES.map(async (scope) => [scope, await fetchScopeBackup(scope)]),
        );

        set((state) => {
          const nextBackups = { ...state.backups };
          for (const [scope, backup] of entries) {
            if (backup) {
              nextBackups[scope] = backup;
            } else {
              delete nextBackups[scope];
            }
          }

          return { backups: nextBackups };
        });
      } catch (error) {
        console.error('Failed to refresh stored Shopify backups', error);
      }
    },

    backupScope: async (scope) => {
      if (!(scope in SCOPE_COLLECTIONS)) {
        get().log('Unknown backup scope requested.', scope, 'error');
        return;
      }

      if (!hasShopifyProxy()) {
        get().log('Shopify proxy missing; unable to capture live backup.', scope, 'error');
        return;
      }

      get().toggleLoading(scope, true);
      const loadingToastId = toast.loading('Creating backup...');

      try {
        const collections = SCOPE_COLLECTIONS[scope] ?? [];
        console.log('[PricingStore] Starting backup', {
          scope,
          collections,
        });

        let remoteProducts = [];
        let persistedBackup = null;

        persistedBackup = await captureScopeBackup(scope);
        if (persistedBackup) {
          console.log('[PricingStore] Received persisted backup from proxy', {
            scope,
            productCount: persistedBackup.products?.length ?? 0,
            timestamp: persistedBackup.timestamp,
          });
          remoteProducts = cloneProducts(persistedBackup.products ?? []);
        } else {
          console.warn('[PricingStore] Proxy capture unavailable, falling back to client fetch', {
            scope,
          });
          remoteProducts = await fetchProductsByCollections(collections);
          console.log('[PricingStore] Loaded remote products for backup', {
            scope,
            productCount: remoteProducts.length,
          });
        }

        const collectionSet = buildCollectionSet(scope);
        const currentProducts = get().products;
        const mergedProducts = mergeProductsForScope(currentProducts, remoteProducts, collectionSet);

        let backupPayload = persistedBackup;
        if (!backupPayload) {
          backupPayload = {
            timestamp: new Date().toISOString(),
            products: cloneProducts(remoteProducts),
          };
        }

        set((state) => ({
          products: mergedProducts,
          backups: {
            ...state.backups,
            [scope]: backupPayload,
          },
        }));

        if (!persistedBackup) {
          console.log('[PricingStore] Persisting backup payload via fallback flow', {
            scope,
            productCount: backupPayload.products?.length ?? 0,
            timestamp: backupPayload.timestamp,
          });

          const persisted = await persistScopeBackup(scope, backupPayload);
          if (persisted) {
            console.log('[PricingStore] Backup persisted via proxy', {
              scope,
              productCount: persisted.products?.length ?? 0,
              timestamp: persisted.timestamp,
            });
            set((state) => ({
              backups: {
                ...state.backups,
                [scope]: persisted,
              },
            }));
          } else {
            console.warn('[PricingStore] Proxy persistence failed; using in-memory backup only', {
              scope,
            });
            get().log(
              'Failed to persist backup to disk. Restore may be unavailable after reload.',
              scope,
              'warning',
            );
          }
        }

        const count = remoteProducts.length;
        const plural = count === 1 ? '' : 's';
        get().log(
          `Captured Shopify backup with ${count} product${plural} for ${scope}.`,
          scope,
          'success',
        );
      } catch (error) {
        console.error('Failed to capture Shopify backup', error);
        get().log('Failed to capture Shopify backup. Verify proxy connection.', scope, 'error');
      } finally {
        get().toggleLoading(scope, false);
        toast.dismiss(loadingToastId);
      }
    },

    restoreScope: async (scope) => {
      if (!(scope in SCOPE_COLLECTIONS)) {
        get().log('Unknown restore scope requested.', scope, 'error');
        return;
      }

      let backupEntry = get().backups[scope];
      console.log('[PricingStore] Restore requested', {
        scope,
        hasLocalBackup: hasBackupProducts(backupEntry),
      });
      if (!hasBackupProducts(backupEntry)) {
        if (!hasShopifyProxy()) {
          get().log('No backup available to restore.', scope, 'warning');
          return;
        }

        try {
          const latestBackup = await fetchScopeBackup(scope);
          console.log('[PricingStore] Loaded backup from proxy for restore', {
            scope,
            productCount: latestBackup?.products?.length ?? 0,
          });
          if (hasBackupProducts(latestBackup)) {
            set((state) => ({
              backups: {
                ...state.backups,
                [scope]: latestBackup,
              },
            }));
            backupEntry = latestBackup;
          }
        } catch (error) {
          console.error('Failed to load stored backup before restore', error);
          get().log('Failed to load stored backup. Verify proxy connection.', scope, 'error');
          return;
        }
      }

      if (!hasBackupProducts(backupEntry)) {
        console.warn('[PricingStore] Restore aborted; no backup products available', { scope });
        get().log('No backup available to restore.', scope, 'warning');
        return;
      }

      if (!hasShopifyProxy()) {
        get().log('Shopify proxy missing; unable to restore backup to Shopify.', scope, 'error');
        return;
      }

      const restoreToastId = toast.loading('Restoring backup...');
      const backupProducts = cloneProducts(backupEntry.products);
      const backupById = new Map(backupProducts.map((product) => [product.id, product]));
      const collectionSet = buildCollectionSet(scope);
      const includeAllCollections = collectionSet.size === 0;
      const currentProducts = get().products;
      const updatesByProduct = new Map();
      const originalVariantLookup = new Map();
      const updatedProducts = [];

      for (const product of currentProducts) {
        const productCollection =
          typeof product.collection === 'string' ? product.collection.toLowerCase() : '';
        const collectionMatches = includeAllCollections || collectionSet.has(productCollection);

        if (!collectionMatches) {
          updatedProducts.push(product);
          continue;
        }

        const backupProduct = backupById.get(product.id);
        if (!backupProduct) {
          updatedProducts.push(product);
          continue;
        }

        const clonedBackup = cloneProduct(backupProduct);
        const currentVariants = Array.isArray(product.variants) ? product.variants : [];

        for (const variant of currentVariants) {
          if (variant?.id) {
            originalVariantLookup.set(String(variant.id), { ...variant });
          }
        }

        const currentVariantLookup = new Map(
          currentVariants.map((variant) => [String(variant?.id ?? ''), variant]),
        );

        for (const variant of clonedBackup.variants) {
          const variantId = String(variant?.id ?? '');
          if (!variantId) {
            continue;
          }

          const currentVariant = currentVariantLookup.get(variantId);
          if (!currentVariant) {
            continue;
          }

          if (
            currentVariant.price !== variant.price ||
            currentVariant.compareAtPrice !== variant.compareAtPrice
          ) {
            if (!updatesByProduct.has(clonedBackup.id)) {
              updatesByProduct.set(clonedBackup.id, {
                productId: clonedBackup.id,
                productTitle: clonedBackup.title,
                variants: [],
              });
            }

            updatesByProduct.get(clonedBackup.id).variants.push({
              id: variantId,
              price: variant.price,
              compareAtPrice: variant.compareAtPrice,
            });
          }
        }

        updatedProducts.push(clonedBackup);
        backupById.delete(product.id);
      }

      for (const backupProduct of backupById.values()) {
        const clonedBackup = cloneProduct(backupProduct);
        updatedProducts.push(clonedBackup);

        if (!updatesByProduct.has(clonedBackup.id)) {
          updatesByProduct.set(clonedBackup.id, {
            productId: clonedBackup.id,
            productTitle: clonedBackup.title,
            variants: [],
          });
        }

        const entry = updatesByProduct.get(clonedBackup.id);
        for (const variant of clonedBackup.variants) {
          const variantId = String(variant?.id ?? '');
          if (!variantId) {
            continue;
          }

          entry.variants.push({
            id: variantId,
            price: variant.price,
            compareAtPrice: variant.compareAtPrice,
          });
        }
      }

      for (const [productId, entry] of updatesByProduct.entries()) {
        entry.variants = entry.variants
          .map((variant) => ({
            id: variant?.id ? String(variant.id) : '',
            price: variant?.price,
            compareAtPrice: variant?.compareAtPrice,
          }))
          .filter((variant) => variant.id);

        if (entry.variants.length === 0) {
          updatesByProduct.delete(productId);
        }
      }

      get().toggleLoading(scope, true);

      try {
        const result = await commitShopifyVariantUpdates({
          scope,
          collection: SCOPE_COLLECTIONS[scope],
          updatedProducts,
          updatesByProduct,
          originalVariantLookup,
          noChangesMessage: 'Shopify already matches the stored backup.',
          successLogMessage: 'Shopify variants aligned with backup values.',
          updateLabel: 'product',
          failureLogMessage: 'Failed to push backup restore to Shopify.',
          set,
          get,
        });

        if (result.success) {
          get().log('Backup restored successfully.', scope, 'success');
        } else if (result.failedCount > 0) {
          get().log(
            'Backup restore completed with Shopify errors. Review logs for details.',
            scope,
            'warning',
          );
        }
      } finally {
        get().toggleLoading(scope, false);
        toast.dismiss(restoreToastId);
      }
    },

    previewRestoreScope: (scope) => {
      if (!(scope in SCOPE_COLLECTIONS)) {
        return [];
      }

      const backupEntry = get().backups[scope];
      if (!hasBackupProducts(backupEntry)) {
        return [];
      }

      const backupProducts = cloneProducts(backupEntry.products);
      const backupById = new Map(backupProducts.map((product) => [product.id, product]));
      const collectionSet = buildCollectionSet(scope);
      const includeAllCollections = collectionSet.size === 0;
      const currentProducts = get().products;
      const previews = [];

      for (const product of currentProducts) {
        const productCollection =
          typeof product.collection === 'string' ? product.collection.toLowerCase() : '';
        const collectionMatches = includeAllCollections || collectionSet.has(productCollection);

        if (!collectionMatches) {
          continue;
        }

        const backupProduct = backupById.get(product.id);
        if (!backupProduct) {
          continue;
        }

        const clonedBackup = cloneProduct(backupProduct);
        const currentVariants = Array.isArray(product.variants) ? product.variants : [];
        const currentVariantLookup = new Map(
          currentVariants.map((variant) => [String(variant?.id ?? ''), variant]),
        );

        const backupVariants = Array.isArray(clonedBackup.variants) ? clonedBackup.variants : [];
        const variantPreviews = backupVariants.map((variant, index) => {
          const variantId = String(variant?.id ?? '');
          const safeId = variantId || `${clonedBackup.id ?? 'backup'}-${index}`;
          const currentVariant = variantId ? currentVariantLookup.get(variantId) : null;
          const targetPrice = resolveVariantPrice(variant, clonedBackup);
          const targetCompare = resolveVariantCompareAt(variant, clonedBackup);
          const previousPrice = currentVariant ? resolveVariantPrice(currentVariant, product) : null;
          const previousCompare = currentVariant
            ? resolveVariantCompareAt(currentVariant, product)
            : null;

          const priceChanged = currentVariant ? hasMeaningfulDelta(previousPrice, targetPrice) : false;
          const compareChanged = currentVariant
            ? hasMeaningfulDelta(previousCompare, targetCompare)
            : false;

          let changeType = null;
          if (currentVariant) {
            if (priceChanged && compareChanged) {
              changeType = 'price-compare';
            } else if (priceChanged) {
              changeType = 'price';
            } else if (compareChanged) {
              changeType = 'compare';
            }
          }

          return {
            id: safeId,
            title: variant?.title ?? variant?.sku ?? `Variant ${index + 1}`,
            price: targetPrice,
            compareAtPrice: targetCompare,
            previousPrice,
            previousCompareAtPrice: previousCompare,
            status: currentVariant ? (changeType ? 'changed' : 'unchanged') : 'missing',
            changeType,
          };
        });

        previews.push({
          product,
          updatedBasePrice: clonedBackup.basePrice,
          updatedCompareAtPrice: clonedBackup.baseCompareAtPrice,
          variants: variantPreviews,
        });

        backupById.delete(product.id);
      }

      for (const backupProduct of backupById.values()) {
        const clonedBackup = cloneProduct(backupProduct);
        const backupVariants = Array.isArray(clonedBackup.variants) ? clonedBackup.variants : [];

        const variantPreviews = backupVariants.map((variant, index) => {
          const variantId = String(variant?.id ?? '');
          const safeId = variantId || `${clonedBackup.id ?? 'backup'}-${index}`;

          return {
            id: safeId,
            title: variant?.title ?? variant?.sku ?? `Variant ${index + 1}`,
            price: resolveVariantPrice(variant, clonedBackup),
            compareAtPrice: resolveVariantCompareAt(variant, clonedBackup),
            previousPrice: null,
            previousCompareAtPrice: null,
            status: 'missing',
            changeType: null,
          };
        });

        previews.push({
          product: {
            id: clonedBackup.id,
            title: clonedBackup.title,
            handle: clonedBackup.handle,
            basePrice: null,
            baseCompareAtPrice: null,
          },
          updatedBasePrice: clonedBackup.basePrice,
          updatedCompareAtPrice: clonedBackup.baseCompareAtPrice,
          variants: variantPreviews,
        });
      }

      return previews;
    },

    previewGlobalChange: (percent = 0, options = {}) =>
      get().previewCollectionChange('global', [], percent, options),

    applyGlobalChange: async (percent = 0, options = {}) =>
      get().applyCollectionChange('global', [], percent, {
        label: options?.label ?? 'global',
        loadingMessage: options?.loadingMessage ?? 'Applying global pricing updates…',
        updateLabel: options?.updateLabel ?? 'global pricing',
        ...options,
      }),

    previewBracelets: () => {
      const { products, supplements } = get();
      return products
        .filter((product) => product.collection === 'bracelet' && product.status === 'active')
        .map((product) => {
          const lookup = new Map();
          for (const existingVariant of product.variants) {
            const signature = deriveBraceletVariantSignature(existingVariant);
            if (signature.key) {
              lookup.set(signature.key, existingVariant);
            }
          }

          return {
            product,
            updatedBasePrice: product.basePrice,
            updatedCompareAtPrice: product.baseCompareAtPrice,
            variants: buildBraceletVariants(product, supplements.bracelets).map((variant) => {
              const signature = deriveBraceletVariantSignature(variant);
              const currentVariant = signature.key ? lookup.get(signature.key) : null;
              const matched = Boolean(currentVariant);
              const targetPrice = toNumberOrNull(variant.price);
              const targetCompare = toNumberOrNull(variant.compareAtPrice);
              const previousPrice = matched ? resolveVariantPrice(currentVariant, product) : null;
              const previousCompare = matched ? resolveVariantCompareAt(currentVariant, product) : null;
              const priceChanged = matched && hasMeaningfulDelta(previousPrice, targetPrice);
              const compareChanged =
                matched &&
                targetCompare !== null &&
                (previousCompare === null || hasMeaningfulDelta(previousCompare, targetCompare));

              const changeType = !matched
                ? null
                : priceChanged && compareChanged
                  ? 'price-compare'
                  : priceChanged
                    ? 'price'
                    : compareChanged
                      ? 'compare'
                      : null;

              return {
                ...variant,
                previousPrice,
                previousCompareAtPrice: previousCompare,
                status: matched ? (changeType ? 'changed' : 'unchanged') : 'missing',
                changeType,
              };
            }),
          };
        });
    },

    applyBracelets: async () => {
      get().toggleLoading('bracelets', true);
      const loadingToastId = toast.loading('Applying bracelet pricing...');

      try {
        const { products, supplements } = get();

        const updatedProducts = [];
        const updatesByProduct = new Map();
        const originalVariantLookup = new Map();
        const missingSummaries = [];

        for (const product of products) {
          if (product.collection !== 'bracelet') {
            updatedProducts.push(product);
            continue;
          }

          const targetVariants = buildBraceletVariants(product, supplements.bracelets);
          const targetByKey = new Map();

          for (const target of targetVariants) {
            const signature = deriveBraceletVariantSignature(target);
            if (signature.key) {
              targetByKey.set(signature.key, target);
            }
          }

          const availableKeys = new Set();
          const variantKeyLookup = new Map();

          for (const variant of product.variants) {
            if (variant?.id) {
              originalVariantLookup.set(String(variant.id), variant);
            }

            const signature = deriveBraceletVariantSignature(variant);
            if (signature.key && targetByKey.has(signature.key)) {
              availableKeys.add(signature.key);
              variantKeyLookup.set(variant, signature.key);
            }
          }

          const nextVariants = product.variants.map((variant) => {
            const key = variantKeyLookup.get(variant);
            if (!key) {
              return variant;
            }

            const target = targetByKey.get(key);
            if (!target) {
              return variant;
            }

            if (
              variant.id &&
              (variant.price !== target.price || variant.compareAtPrice !== target.compareAtPrice)
            ) {
              if (!updatesByProduct.has(product.id)) {
                updatesByProduct.set(product.id, {
                  productId: product.id,
                  productTitle: product.title,
                  variants: [],
                });
              }

              updatesByProduct.get(product.id).variants.push({
                id: variant.id,
                price: target.price,
                compareAtPrice: target.compareAtPrice,
              });
            }

            return {
              ...variant,
              price: target.price,
              compareAtPrice: target.compareAtPrice,
            };
          });

          const missingVariants = targetVariants.filter((variant) => {
            const signature = deriveBraceletVariantSignature(variant);
            return signature.key ? !availableKeys.has(signature.key) : true;
          });

          if (missingVariants.length > 0) {
            missingSummaries.push({
              product,
              titles: missingVariants.map((variant) => variant.title),
            });
          }

          updatedProducts.push({ ...product, variants: nextVariants });
        }

        for (const { product, titles } of missingSummaries) {
          const plural = titles.length === 1 ? '' : 's';
          const combinationSummary = titles.join(', ');
          get().log(
            `Skipped ${titles.length} bracelet variant${plural} for ${product.title} because Shopify is missing: ${combinationSummary}.`,
            'bracelets',
            'warning',
          );
        }

        return await commitShopifyVariantUpdates({
          scope: 'bracelets',
          collection: 'bracelet',
          updatedProducts,
          updatesByProduct,
          originalVariantLookup,
          noChangesMessage:
            'Bracelet variants already aligned with supplements; no Shopify update sent.',
          successLogMessage: 'Bracelet variants updated.',
          updateLabel: 'bracelet',
          failureLogMessage: 'Failed to push bracelet variant updates to Shopify.',
          set,
          get,
        });
      } finally {
        get().toggleLoading('bracelets', false);
        toast.dismiss(loadingToastId);
      }
    },

    previewNecklaces: () => {
      const { products, supplements } = get();
      return products
        .filter((product) => product.collection === 'collier' && product.status === 'active')
        .map((product) => {
          const groups = collectNecklaceGroupsFromProduct(product, supplements.necklaces);
          const lookup = new Map();
          for (const existingVariant of product.variants) {
            const signature = deriveNecklaceSignature(existingVariant);
            if (signature.key) {
              lookup.set(signature.key, existingVariant);
            }
          }

          return {
            product,
            updatedBasePrice: product.basePrice,
            updatedCompareAtPrice: product.baseCompareAtPrice,
            variants: buildNecklaceVariants(product, supplements.necklaces, { groups }).map((variant) => {
              const signature = deriveNecklaceSignature(variant);
              const currentVariant = signature.key ? lookup.get(signature.key) : null;
              const matched = Boolean(currentVariant);
              const targetPrice = toNumberOrNull(variant.price);
              const targetCompare = toNumberOrNull(variant.compareAtPrice);
              const previousPrice = matched ? resolveVariantPrice(currentVariant, product) : null;
              const previousCompare = matched ? resolveVariantCompareAt(currentVariant, product) : null;
              const priceChanged = matched && hasMeaningfulDelta(previousPrice, targetPrice);
              const compareChanged =
                matched &&
                targetCompare !== null &&
                (previousCompare === null || hasMeaningfulDelta(previousCompare, targetCompare));

              const changeType = !matched
                ? null
                : priceChanged && compareChanged
                  ? 'price-compare'
                  : priceChanged
                    ? 'price'
                    : compareChanged
                      ? 'compare'
                      : null;

              return {
                ...variant,
                previousPrice,
                previousCompareAtPrice: previousCompare,
                status: matched ? (changeType ? 'changed' : 'unchanged') : 'missing',
                changeType,
              };
            }),
          };
        });
    },

    applyNecklaces: async () => {
      get().toggleLoading('necklaces', true);
      const loadingToastId = toast.loading('Applying necklace pricing...');

      try {
        const { products, supplements } = get();

        const updatedProducts = [];
        const updatesByProduct = new Map();
        const originalVariantLookup = new Map();
        const missingSummaries = [];

        for (const product of products) {
          if (product.collection !== 'collier') {
            updatedProducts.push(product);
            continue;
          }

          const groups = collectNecklaceGroupsFromProduct(product, supplements.necklaces);
          const targetVariants = buildNecklaceVariants(product, supplements.necklaces, { groups });
          const targetEntries = targetVariants.map((variant) => ({
            variant,
            signature: deriveNecklaceSignature(variant),
          }));

          const targetByKey = new Map();
          for (const { variant, signature } of targetEntries) {
            if (signature.key) {
              targetByKey.set(signature.key, { variant, signature });
            }
          }

          const availableKeys = new Set();
          const variantKeyLookup = new Map();

          const productVariantEntries = product.variants.map((variant) => ({
            variant,
            signature: deriveNecklaceSignature(variant),
          }));

          for (const { variant, signature } of productVariantEntries) {
            if (variant?.id) {
              originalVariantLookup.set(String(variant.id), variant);
            }

            if (signature.key && targetByKey.has(signature.key)) {
              availableKeys.add(signature.key);
              variantKeyLookup.set(variant, signature.key);
            }
          }

          const nextVariants = productVariantEntries.map(({ variant }) => {
            const key = variantKeyLookup.get(variant);
            if (!key) {
              return variant;
            }

            const targetEntry = targetByKey.get(key);
            if (!targetEntry) {
              return variant;
            }

            const { variant: target } = targetEntry;

            if (
              variant.id &&
              (variant.price !== target.price || variant.compareAtPrice !== target.compareAtPrice)
            ) {
              if (!updatesByProduct.has(product.id)) {
                updatesByProduct.set(product.id, {
                  productId: product.id,
                  productTitle: product.title,
                  variants: [],
                });
              }

              updatesByProduct.get(product.id).variants.push({
                id: variant.id,
                price: target.price,
                compareAtPrice: target.compareAtPrice,
              });
            }

            return {
              ...variant,
              price: target.price,
              compareAtPrice: target.compareAtPrice,
            };
          });

          const missingVariants = targetEntries
            .filter(({ signature }) => (signature.key ? !availableKeys.has(signature.key) : true))
            .map(({ variant }) => variant);

          if (missingVariants.length > 0) {
            missingSummaries.push({
              product,
              titles: missingVariants.map((variant) => variant.title),
            });
          }

          updatedProducts.push({ ...product, variants: nextVariants });
        }

        for (const { product, titles } of missingSummaries) {
          const plural = titles.length === 1 ? '' : 's';
          const combinationSummary = titles.join(', ');
          get().log(
            `Skipped ${titles.length} necklace variant${plural} for ${product.title} because Shopify is missing: ${combinationSummary}.`,
            'necklaces',
            'warning',
          );
        }

        return await commitShopifyVariantUpdates({
          scope: 'necklaces',
          collection: 'collier',
          updatedProducts,
          updatesByProduct,
          originalVariantLookup,
          noChangesMessage:
            'Necklace variants already aligned with supplements; no Shopify update sent.',
          successLogMessage: 'Necklace variants updated.',
          updateLabel: 'necklace',
          failureLogMessage: 'Failed to push necklace variant updates to Shopify.',
          set,
          get,
        });
      } finally {
        get().toggleLoading('necklaces', false);
        toast.dismiss(loadingToastId);
      }
    },

    previewRings: () => {
      const { products, supplements } = get();
      return products
        .filter((product) => product.collection === 'bague' && product.status === 'active')
        .map((product) => {
          const lookup = new Map();
          for (const existingVariant of product.variants) {
            const identity = deriveRingIdentity(existingVariant);
            if (identity.key) {
              lookup.set(identity.key, existingVariant);
            }
          }

          return {
            product,
            updatedBasePrice: product.basePrice,
            updatedCompareAtPrice: product.baseCompareAtPrice,
            variants: buildRingVariants(product, supplements.rings).map((variant) => {
              const key = buildRingKey(variant.band, variant.size);
              const currentVariant = key ? lookup.get(key) : null;
              const matched = Boolean(currentVariant);
              const targetPrice = toNumberOrNull(variant.price);
              const targetCompare = toNumberOrNull(variant.compareAtPrice);
              const previousPrice = matched ? resolveVariantPrice(currentVariant, product) : null;
              const previousCompare = matched ? resolveVariantCompareAt(currentVariant, product) : null;
              const priceChanged = matched && hasMeaningfulDelta(previousPrice, targetPrice);
              const compareChanged =
                matched &&
                targetCompare !== null &&
                (previousCompare === null || hasMeaningfulDelta(previousCompare, targetCompare));

              const changeType = !matched
                ? null
                : priceChanged && compareChanged
                  ? 'price-compare'
                  : priceChanged
                    ? 'price'
                    : compareChanged
                      ? 'compare'
                      : null;

              return {
                ...variant,
                previousPrice,
                previousCompareAtPrice: previousCompare,
                status: matched ? (changeType ? 'changed' : 'unchanged') : 'missing',
                changeType,
              };
            }),
          };
        });
    },

    applyRings: async () => {
      get().toggleLoading('rings', true);
      const loadingToastId = toast.loading('Applying ring pricing...');

      try {
        const { products, supplements } = get();

        const updatedProducts = [];
        const updatesByProduct = new Map();
        const missingMappings = [];
        const originalVariantLookup = new Map();

        for (const product of products) {
          if (product.collection !== 'bague') {
            updatedProducts.push(product);
            continue;
          }

          const targetVariants = buildRingVariants(product, supplements.rings);
          const targetByKey = new Map();
          for (const target of targetVariants) {
            const key = buildRingKey(target.band, target.size);
            if (key) {
              targetByKey.set(key, target);
            }
          }

          const availableRingKeys = new Set();
          const variantIdentityLookup = new Map();

          for (const variant of product.variants) {
            if (variant?.id) {
              const variantId = String(variant.id);
              originalVariantLookup.set(variantId, variant);
            }

            const identity = deriveRingIdentity(variant);
            if (identity.key) {
              availableRingKeys.add(identity.key);
            }
            variantIdentityLookup.set(variant, identity);
          }

          const nextVariants = product.variants.map((variant) => {
            const identity = variantIdentityLookup.get(variant) ?? deriveRingIdentity(variant);
            if (!identity.key) {
              return variant;
            }

            const target = targetByKey.get(identity.key);
            if (!target) {
              return variant;
            }

            if (
              variant.id &&
              (variant.price !== target.price || variant.compareAtPrice !== target.compareAtPrice)
            ) {
              if (!updatesByProduct.has(product.id)) {
                updatesByProduct.set(product.id, {
                  productId: product.id,
                  productTitle: product.title,
                  variants: [],
                });
              }

              updatesByProduct.get(product.id).variants.push({
                id: variant.id,
                price: target.price,
                compareAtPrice: target.compareAtPrice,
              });
            }

            return {
              ...variant,
              price: target.price,
              compareAtPrice: target.compareAtPrice,
              band: identity.band ?? target.band,
              size: identity.size ?? target.size,
            };
          });

          const missingVariants = targetVariants.filter((variant) => {
            const key = buildRingKey(variant.band, variant.size);
            return key ? !availableRingKeys.has(key) : false;
          });

          const missingTitles = missingVariants.map((variant) => `${variant.band} • ${variant.size}`);

          if (missingTitles.length > 0) {
            missingMappings.push({ product, titles: missingTitles });
          }

          updatedProducts.push({ ...product, variants: nextVariants });
        }

        if (missingMappings.length > 0) {
          for (const { product, titles } of missingMappings) {
            const combinationSummary = titles.join(', ');
            const plural = titles.length === 1 ? '' : 's';
            get().log(
              `Skipped ${titles.length} ring variant${plural} for ${product.title} because Shopify is missing: ${combinationSummary}.`,
              'rings',
              'warning',
            );
          }
        }

        return await commitShopifyVariantUpdates({
          scope: 'rings',
          collection: 'bague',
          updatedProducts,
          updatesByProduct,
          originalVariantLookup,
          noChangesMessage:
            'Ring variants already aligned with supplements; no Shopify update sent.',
          successLogMessage: 'Ring variants updated.',
          updateLabel: 'ring',
          failureLogMessage: 'Failed to push ring variant updates to Shopify.',
          set,
          get,
        });
      } finally {
        get().toggleLoading('rings', false);
        toast.dismiss(loadingToastId);
      }

    },

    previewHandChains: () => {
      const { products, supplements } = get();
      return products
        .filter((product) => product.collection === 'handchain' && product.status === 'active')
        .map((product) => {
          const lookup = new Map();
          for (const existingVariant of product.variants) {
            const key = deriveHandChainKey(existingVariant);
            if (key) {
              lookup.set(key, existingVariant);
            }
          }

          return {
            product,
            updatedBasePrice: product.basePrice,
            updatedCompareAtPrice: product.baseCompareAtPrice,
            variants: buildHandChainVariants(product, supplements.handChains).map((variant) => {
              const key = deriveHandChainKey(variant);
              const currentVariant = key ? lookup.get(key) : null;
              const matched = Boolean(currentVariant);
              const targetPrice = toNumberOrNull(variant.price);
              const targetCompare = toNumberOrNull(variant.compareAtPrice);
              const previousPrice = matched ? resolveVariantPrice(currentVariant, product) : null;
              const previousCompare = matched ? resolveVariantCompareAt(currentVariant, product) : null;
              const priceChanged = matched && hasMeaningfulDelta(previousPrice, targetPrice);
              const compareChanged =
                matched &&
                targetCompare !== null &&
                (previousCompare === null || hasMeaningfulDelta(previousCompare, targetCompare));

              const changeType = !matched
                ? null
                : priceChanged && compareChanged
                  ? 'price-compare'
                  : priceChanged
                    ? 'price'
                    : compareChanged
                      ? 'compare'
                      : null;

              return {
                ...variant,
                previousPrice,
                previousCompareAtPrice: previousCompare,
                status: matched ? (changeType ? 'changed' : 'unchanged') : 'missing',
                changeType,
              };
            }),
          };
        });
    },

    applyHandChains: async () => {
      get().toggleLoading('handchains', true);
      const loadingToastId = toast.loading('Applying hand chain pricing...');

      try {
        const { products, supplements } = get();

        const updatedProducts = [];
        const updatesByProduct = new Map();
        const originalVariantLookup = new Map();
        const missingSummaries = [];

        for (const product of products) {
          if (product.collection !== 'handchain') {
            updatedProducts.push(product);
            continue;
          }

          const targetVariants = buildHandChainVariants(product, supplements.handChains);
          const targetByKey = new Map();

          for (const target of targetVariants) {
            const key = deriveHandChainKey(target);
            if (key) {
              targetByKey.set(key, target);
            }
          }

          const availableKeys = new Set();
          const variantKeyLookup = new Map();

          for (const variant of product.variants) {
            if (variant?.id) {
              originalVariantLookup.set(String(variant.id), variant);
            }

            const key = deriveHandChainKey(variant);
            if (key && targetByKey.has(key)) {
              availableKeys.add(key);
              variantKeyLookup.set(variant, key);
            }
          }

          const nextVariants = product.variants.map((variant) => {
            const key = variantKeyLookup.get(variant);
            if (!key) {
              return variant;
            }

            const target = targetByKey.get(key);
            if (!target) {
              return variant;
            }

            if (
              variant.id &&
              (variant.price !== target.price || variant.compareAtPrice !== target.compareAtPrice)
            ) {
              if (!updatesByProduct.has(product.id)) {
                updatesByProduct.set(product.id, {
                  productId: product.id,
                  productTitle: product.title,
                  variants: [],
                });
              }

              updatesByProduct.get(product.id).variants.push({
                id: variant.id,
                price: target.price,
                compareAtPrice: target.compareAtPrice,
              });
            }

            return {
              ...variant,
              price: target.price,
              compareAtPrice: target.compareAtPrice,
            };
          });

          const missingVariants = targetVariants.filter((variant) => {
            const key = deriveHandChainKey(variant);
            return key ? !availableKeys.has(key) : true;
          });

          if (missingVariants.length > 0) {
            missingSummaries.push({
              product,
              titles: missingVariants.map((variant) => variant.title),
            });
          }

          updatedProducts.push({ ...product, variants: nextVariants });
        }

        for (const { product, titles } of missingSummaries) {
          const plural = titles.length === 1 ? '' : 's';
          const combinationSummary = titles.join(', ');
          get().log(
            `Skipped ${titles.length} hand chain variant${plural} for ${product.title} because Shopify is missing: ${combinationSummary}.`,
            'handchains',
            'warning',
          );
        }

        return await commitShopifyVariantUpdates({
          scope: 'handchains',
          collection: 'handchain',
          updatedProducts,
          updatesByProduct,
          originalVariantLookup,
          noChangesMessage:
            'Hand chain variants already aligned with supplements; no Shopify update sent.',
          successLogMessage: 'Hand chain variants updated.',
          updateLabel: 'hand chain',
          failureLogMessage: 'Failed to push hand chain variant updates to Shopify.',
          set,
          get,
        });
      } finally {
        get().toggleLoading('handchains', false);
        toast.dismiss(loadingToastId);
      }

    },

    previewSets: () => {
      const { products, supplements } = get();
      return products
        .filter((product) => product.collection === 'ensemble' && product.status === 'active')
        .map((product) => {
          const lookup = new Map();
          for (const existingVariant of product.variants) {
            const signature = deriveSetSignature(existingVariant);
            if (signature.key) {
              lookup.set(signature.key, existingVariant);
            }
          }

          return {
            product,
            updatedBasePrice: product.basePrice,
            updatedCompareAtPrice: product.baseCompareAtPrice,
            variants: buildSetVariants(
              product,
              supplements.bracelets,
              supplements.necklaces,
            ).map((variant) => {
              const signature = deriveSetSignature(variant);
              const currentVariant = signature.key ? lookup.get(signature.key) : null;
              const matched = Boolean(currentVariant);
              const targetPrice = toNumberOrNull(variant.price);
              const targetCompare = toNumberOrNull(variant.compareAtPrice);
              const previousPrice = matched ? resolveVariantPrice(currentVariant, product) : null;
              const previousCompare = matched ? resolveVariantCompareAt(currentVariant, product) : null;
              const priceChanged = matched && hasMeaningfulDelta(previousPrice, targetPrice);
              const compareChanged =
                matched &&
                targetCompare !== null &&
                (previousCompare === null || hasMeaningfulDelta(previousCompare, targetCompare));

              const changeType = !matched
                ? null
                : priceChanged && compareChanged
                  ? 'price-compare'
                  : priceChanged
                    ? 'price'
                    : compareChanged
                      ? 'compare'
                      : null;

              return {
                ...variant,
                previousPrice,
                previousCompareAtPrice: previousCompare,
                status: matched ? (changeType ? 'changed' : 'unchanged') : 'missing',
                changeType,
              };
            }),
          };
        });
    },

    applySets: async () => {
      get().toggleLoading('sets', true);
      const loadingToastId = toast.loading('Applying set pricing...');

      try {
        const { products, supplements } = get();

        const updatedProducts = [];
        const updatesByProduct = new Map();
        const originalVariantLookup = new Map();
        const missingSummaries = [];

        for (const product of products) {
          if (product.collection !== 'ensemble') {
            updatedProducts.push(product);
            continue;
          }

          const targetVariants = buildSetVariants(
            product,
            supplements.bracelets,
            supplements.necklaces,
          );
          const targetByKey = new Map();

          for (const target of targetVariants) {
            const signature = deriveSetSignature(target);
            if (signature.key) {
              targetByKey.set(signature.key, target);
            }
          }

          const availableKeys = new Set();
          const variantKeyLookup = new Map();

          for (const variant of product.variants) {
            if (variant?.id) {
              originalVariantLookup.set(String(variant.id), variant);
            }

            const signature = deriveSetSignature(variant);
            if (signature.key && targetByKey.has(signature.key)) {
              availableKeys.add(signature.key);
              variantKeyLookup.set(variant, signature.key);
            }
          }

          const nextVariants = product.variants.map((variant) => {
            const key = variantKeyLookup.get(variant);
            if (!key) {
              return variant;
            }

            const target = targetByKey.get(key);
            if (!target) {
              return variant;
            }

            if (
              variant.id &&
              (variant.price !== target.price || variant.compareAtPrice !== target.compareAtPrice)
            ) {
              if (!updatesByProduct.has(product.id)) {
                updatesByProduct.set(product.id, {
                  productId: product.id,
                  productTitle: product.title,
                  variants: [],
                });
              }

              updatesByProduct.get(product.id).variants.push({
                id: variant.id,
                price: target.price,
                compareAtPrice: target.compareAtPrice,
              });
            }

            return {
              ...variant,
              price: target.price,
              compareAtPrice: target.compareAtPrice,
            };
          });

          const missingVariants = targetVariants.filter((variant) => {
            const signature = deriveSetSignature(variant);
            return signature.key ? !availableKeys.has(signature.key) : true;
          });

          if (missingVariants.length > 0) {
            missingSummaries.push({
              product,
              titles: missingVariants.map((variant) => variant.title),
            });
          }

          updatedProducts.push({ ...product, variants: nextVariants });
        }

        for (const { product, titles } of missingSummaries) {
          const plural = titles.length === 1 ? '' : 's';
          const combinationSummary = titles.join(', ');
          get().log(
            `Skipped ${titles.length} set variant${plural} for ${product.title} because Shopify is missing: ${combinationSummary}.`,
            'sets',
            'warning',
          );
        }

        return await commitShopifyVariantUpdates({
          scope: 'sets',
          collection: 'ensemble',
          updatedProducts,
          updatesByProduct,
          originalVariantLookup,
          noChangesMessage: 'Set variants already aligned with supplements; no Shopify update sent.',
          successLogMessage: 'Set variants updated.',
          updateLabel: 'set',
          failureLogMessage: 'Failed to push set variant updates to Shopify.',
          set,
          get,
        });
      } finally {
        get().toggleLoading('sets', false);
        toast.dismiss(loadingToastId);
      }

    },

    previewBraceletSupplementAdjustment: (percent = 0) => {
      const adjustment = Number(percent);
      const safePercent = Number.isFinite(adjustment) ? adjustment : 0;
      const { supplements } = get();

      return Object.entries(supplements.bracelets).map(([chainType, currentValue]) => {
        const current = Number(currentValue) || 0;
        const next = applySupplementPercentage(current, safePercent, { minimum: 0 });
        return {
          chainType,
          current,
          next,
          delta: next - current,
        };
      });
    },

    applyBraceletSupplementAdjustment: (percent = 0) => {
      const adjustment = Number(percent);
      const safePercent = Number.isFinite(adjustment) ? adjustment : 0;

      set((state) => {
        const updatedBracelets = Object.fromEntries(
          Object.entries(state.supplements.bracelets).map(([chainType, value]) => [
            chainType,
            applySupplementPercentage(value, safePercent, { minimum: 0 }),
          ]),
        );

        const nextSupplements = {
          ...state.supplements,
          bracelets: updatedBracelets,
        };

        return {
          supplements: nextSupplements,
          supplementChangesPending: markSupplementScopeDirty(
            state.supplementChangesPending,
            'bracelets',
          ),
        };
      });
    },

    previewNecklaceSupplementAdjustment: (options = {}) => {
      const rawSupplementPercent = Number(options?.supplementPercent);
      const rawPerCmPercent = Number(options?.perCmPercent);
      const safeSupplementPercent = Number.isFinite(rawSupplementPercent)
        ? rawSupplementPercent
        : 0;
      const safePerCmPercent = Number.isFinite(rawPerCmPercent) ? rawPerCmPercent : 0;
      const { supplements } = get();

      return Object.entries(supplements.necklaces).map(([chainType, values]) => {
        const currentSupplement = Number(values?.supplement) || 0;
        const currentPerCm = Number(values?.perCm) || 0;
        const nextSupplement = applySupplementPercentage(currentSupplement, safeSupplementPercent, {
          minimum: 0,
        });
        const nextPerCm = applySupplementPercentage(currentPerCm, safePerCmPercent, {
          strategy: 'step',
          step: 5,
          minimum: 0,
        });

        return {
          chainType,
          supplement: {
            current: currentSupplement,
            next: nextSupplement,
            delta: nextSupplement - currentSupplement,
          },
          perCm: {
            current: currentPerCm,
            next: nextPerCm,
            delta: nextPerCm - currentPerCm,
          },
        };
      });
    },

    applyNecklaceSupplementAdjustment: (options = {}) => {
      const rawSupplementPercent = Number(options?.supplementPercent);
      const rawPerCmPercent = Number(options?.perCmPercent);
      const safeSupplementPercent = Number.isFinite(rawSupplementPercent)
        ? rawSupplementPercent
        : 0;
      const safePerCmPercent = Number.isFinite(rawPerCmPercent) ? rawPerCmPercent : 0;

      set((state) => {
        const updatedNecklaces = Object.fromEntries(
          Object.entries(state.supplements.necklaces).map(([chainType, values]) => {
            const currentSupplement = Number(values?.supplement) || 0;
            const currentPerCm = Number(values?.perCm) || 0;
            const currentSizes = ensureBaseSizeOverride(values?.sizes, currentSupplement);

            const nextSupplement = applySupplementPercentage(currentSupplement, safeSupplementPercent, {
              minimum: 0,
            });
            const nextPerCm = applySupplementPercentage(currentPerCm, safePerCmPercent, {
              strategy: 'step',
              step: 5,
              minimum: 0,
            });

            const baseBefore = Number(currentSizes[DEFAULT_NECKLACE_SIZE]) || currentSupplement;

            const adjustedSizes = Object.fromEntries(
              necklaceSizes.map((size) => {
                if (size === DEFAULT_NECKLACE_SIZE) {
                  return [size, nextSupplement];
                }

                const currentSizeValue = Number(currentSizes[size]);
                const fallbackValue =
                  Number.isFinite(currentSizeValue)
                    ? currentSizeValue
                    : resolveStoredNecklaceSupplement(values, size);
                const baseDiff = fallbackValue - baseBefore;
                const adjustedDiff = applySupplementPercentage(baseDiff, safePerCmPercent, {
                  strategy: 'step',
                  step: 5,
                  minimum: 0,
                });
                const normalized = nextSupplement + adjustedDiff;
                return [size, normalized];
              }),
            );

            return [
              chainType,
              {
                supplement: nextSupplement,
                perCm: nextPerCm,
                sizes: ensureBaseSizeOverride(adjustedSizes, nextSupplement),
              },
            ];
          }),
        );

        const updatedHandChains = Object.fromEntries(
          Object.entries(updatedNecklaces).map(([chainType, values]) => [
            chainType,
            (Number(values?.supplement) || 0) * HAND_CHAIN_MULTIPLIER,
          ]),
        );

        const nextSupplements = {
          ...state.supplements,
          necklaces: updatedNecklaces,
          handChains: updatedHandChains,
        };

        return {
          supplements: nextSupplements,
          supplementChangesPending: markSupplementScopeDirty(
            state.supplementChangesPending,
            'necklaces',
          ),
        };
      });
    },

    backupSupplements: (scope) => {
      if (!['bracelets', 'necklaces'].includes(scope)) {
        return false;
      }

      const snapshot = JSON.parse(JSON.stringify(get().supplements[scope] ?? {}));

      set((state) => {
        const nextBackups = {
          ...state.supplementBackups,
          [scope]: snapshot,
        };

        persistSupplementBackups(nextBackups);

        return {
          supplementBackups: nextBackups,
        };
      });

      return true;
    },

    hasSupplementBackup: (scope) => {
      if (!['bracelets', 'necklaces'].includes(scope)) {
        return false;
      }

      const backup = get().supplementBackups?.[scope];
      return Boolean(backup);
    },

    restoreSupplementBackup: (scope) => {
      if (!['bracelets', 'necklaces'].includes(scope)) {
        return false;
      }

      const backup = get().supplementBackups?.[scope];
      if (!backup) {
        return false;
      }

      const restored = JSON.parse(JSON.stringify(backup));

      if (scope === 'bracelets') {
        set((state) => {
          const nextSupplements = {
            ...state.supplements,
            bracelets: restored,
          };

          return {
            supplements: nextSupplements,
            supplementChangesPending: markSupplementScopeDirty(
              state.supplementChangesPending,
              'bracelets',
            ),
          };
        });
        return true;
      }

      set((state) => {
        const normalizedRestored = Object.fromEntries(
          Object.entries(restored).map(([chainType, values]) => {
            const supplement = Number(values?.supplement) || 0;
            const perCm = Number(values?.perCm) || 0;
            const sizes = ensureBaseSizeOverride(
              sanitizeNecklaceSizeOverrides(values?.sizes),
              supplement,
            );

            return [
              chainType,
              {
                supplement,
                perCm,
                sizes,
              },
            ];
          }),
        );

        const updatedHandChains = Object.fromEntries(
          Object.entries(normalizedRestored).map(([chainType, values]) => [
            chainType,
            (Number(values?.supplement) || 0) * HAND_CHAIN_MULTIPLIER,
          ]),
        );

        const nextSupplements = {
          ...state.supplements,
          necklaces: normalizedRestored,
          handChains: updatedHandChains,
        };

        return {
          supplements: nextSupplements,
          supplementChangesPending: markSupplementScopeDirty(
            state.supplementChangesPending,
            'necklaces',
          ),
        };
      });

      return true;
    },

    saveSupplementChanges: async () => {
      const supplements = get().supplements;
      const result = await persistSupplements(supplements);

      if (result.success) {
        set(() => ({
          supplementChangesPending: createSupplementChangeFlags(),
        }));
      }

      return result;
    },

    updateBraceletSupplement: (title, value) => {
      set((state) => {
        const nextSupplements = {
          ...state.supplements,
          bracelets: {
            ...state.supplements.bracelets,
            [title]: value,
          },
        };

        return {
          supplements: nextSupplements,
          supplementChangesPending: markSupplementScopeDirty(
            state.supplementChangesPending,
            'bracelets',
          ),
        };
      });
    },

    updateNecklaceSupplement: (title, field, value) => {
      set((state) => {
        const currentEntry = state.supplements.necklaces[title] ?? {};
        const previousSupplement = Number(currentEntry?.supplement) || 0;
        const previousSizes = ensureBaseSizeOverride(currentEntry?.sizes, previousSupplement);

        let nextEntry = {
          ...currentEntry,
          [field]: value,
        };

        if (field === 'supplement') {
          const nextSupplement = Number(value) || 0;
          const delta = nextSupplement - previousSupplement;
          const adjustedSizes = Object.fromEntries(
            necklaceSizes.map((size) => {
              if (size === DEFAULT_NECKLACE_SIZE) {
                return [size, nextSupplement];
              }

              const currentSizeValue = Number(previousSizes[size]);
              const fallbackValue =
                Number.isFinite(currentSizeValue)
                  ? currentSizeValue
                  : resolveStoredNecklaceSupplement(currentEntry, size);

              return [size, fallbackValue + delta];
            }),
          );

          nextEntry = {
            ...nextEntry,
            supplement: nextSupplement,
            sizes: ensureBaseSizeOverride(adjustedSizes, nextSupplement),
          };
        } else if (field === 'perCm') {
          const nextPerCm = Number(value) || 0;
          const baseSupplement = Number(nextEntry?.supplement) || previousSupplement;
          const recalculatedSizes = Object.fromEntries(
            necklaceSizes.map((size) => {
              if (size === DEFAULT_NECKLACE_SIZE) {
                return [size, baseSupplement];
              }

              const delta = size - DEFAULT_NECKLACE_SIZE;
              const incremental = delta > 0 ? delta * nextPerCm : 0;
              return [size, baseSupplement + incremental];
            }),
          );

          nextEntry = {
            ...nextEntry,
            perCm: nextPerCm,
            sizes: ensureBaseSizeOverride(recalculatedSizes, baseSupplement),
          };
        } else {
          nextEntry = {
            ...nextEntry,
            sizes: ensureBaseSizeOverride(nextEntry?.sizes, Number(nextEntry?.supplement) || 0),
          };
        }

        const nextNecklaces = {
          ...state.supplements.necklaces,
          [title]: nextEntry,
        };

        const nextHandChains = {
          ...state.supplements.handChains,
          [title]: (Number(nextEntry?.supplement) || 0) * HAND_CHAIN_MULTIPLIER,
        };

        const nextSupplements = {
          ...state.supplements,
          necklaces: nextNecklaces,
          handChains: nextHandChains,
        };

        return {
          supplements: nextSupplements,
          supplementChangesPending: markSupplementScopeDirty(
            state.supplementChangesPending,
            'necklaces',
          ),
        };
      });
    },

    updateRingSupplement: (band, size, value) => {
      set((state) => ({
        supplements: {
          ...state.supplements,
          rings: {
            ...state.supplements.rings,
            [band]: {
              ...state.supplements.rings[band],
              [size]: value,
            },
          },
        },
      }));
    },

    updateHandChainSupplement: (title, value) => {
      set((state) => ({
        supplements: {
          ...state.supplements,
          handChains: {
            ...state.supplements.handChains,
            [title]: value,
          },
        },
      }));
    },
  })),
);<|MERGE_RESOLUTION|>--- conflicted
+++ resolved
@@ -605,7 +605,6 @@
 
   const collectionSet = new Set(normalized);
   return cloneProducts(
-<<<<<<< HEAD
     (Array.isArray(products) ? products : []).filter((product) =>
       productMatchesCollections(product, collectionSet),
     ),
@@ -683,12 +682,6 @@
   };
 };
 
-=======
-    products.filter((product) => productMatchesCollections(product, collectionSet)),
-  );
-};
-
->>>>>>> 5d9c4181
 const mergeProductsFromBackup = (currentProducts = [], snapshotProducts = []) => {
   const snapshotById = new Map(
     snapshotProducts.map((product) => [product?.id ? String(product.id) : null, cloneProduct(product)]),
@@ -2495,11 +2488,7 @@
       const friendly = label ?? scope;
       get().log(`Saved local backup for ${friendly}.`, scope, silent ? 'silent' : 'success');
 
-<<<<<<< HEAD
       return { ...payload, success: true };
-=======
-      return payload;
->>>>>>> 5d9c4181
     },
 
     restoreCollectionLocally: (scope, { label, silent = false } = {}) => {
@@ -2532,56 +2521,12 @@
       const normalizedCollections = normalizeCollectionList(collections);
       const collectionSet =
         normalizedCollections.length > 0 ? new Set(normalizedCollections) : null;
-<<<<<<< HEAD
       const products = Array.isArray(get().products) ? get().products : [];
 
       return products
         .filter((product) => (product?.status ?? '').toLowerCase() === 'active')
         .filter((product) => productMatchesCollections(product, collectionSet))
         .map((product) => buildPercentagePreviewEntry(product, adjustment, rounding));
-=======
-      const { products } = get();
-
-      return products
-        .filter((product) => product.status === 'active')
-        .filter((product) => productMatchesCollections(product, collectionSet))
-        .map((product) => {
-          const basePrice = Number(product.basePrice ?? 0);
-          const baseCompare = Number(product.baseCompareAtPrice ?? product.basePrice ?? 0);
-          const updatedBasePrice = applyPercentage(basePrice, adjustment, { rounding });
-          const updatedCompareAtPrice = applyPercentage(baseCompare, adjustment, { rounding });
-
-          const variants = (Array.isArray(product.variants) ? product.variants : []).map(
-            (variant) => {
-              const currentPrice = Number(variant?.price ?? basePrice);
-              const currentCompare = Number(variant?.compareAtPrice ?? baseCompare);
-              const nextPrice = applyPercentage(currentPrice, adjustment, { rounding });
-              const nextCompare = applyPercentage(currentCompare, adjustment, { rounding });
-              const changed = currentPrice !== nextPrice || currentCompare !== nextCompare;
-
-              return {
-                ...variant,
-                id: variant?.id
-                  ? String(variant.id)
-                  : `${product.id}-${variant?.title ?? 'variant'}`,
-                title: variant?.title ?? 'Variant',
-                price: nextPrice,
-                compareAtPrice: nextCompare,
-                previousPrice: currentPrice,
-                previousCompareAtPrice: currentCompare,
-                status: changed ? 'changed' : 'unchanged',
-              };
-            },
-          );
-
-          return {
-            product,
-            updatedBasePrice,
-            updatedCompareAtPrice,
-            variants,
-          };
-        });
->>>>>>> 5d9c4181
     },
 
     applyCollectionChange: async (scope, collections = [], percent = 0, options = {}) => {
@@ -2619,11 +2564,7 @@
           return { success: false, reason: 'missing-proxy' };
         }
 
-<<<<<<< HEAD
         const products = Array.isArray(get().products) ? get().products : [];
-=======
-        const products = get().products;
->>>>>>> 5d9c4181
         const updatedProducts = [];
         const updatesByProduct = new Map();
         const originalVariantLookup = new Map();
@@ -2648,7 +2589,6 @@
               originalVariantLookup.set(variantId, variant);
             }
 
-<<<<<<< HEAD
             const change = deriveVariantChange(
               variant,
               basePrice,
@@ -2660,17 +2600,6 @@
             const updatedCompare = change.nextCompare;
 
             if (variantId && change.changed) {
-=======
-            const currentPrice = Number(variant?.price ?? basePrice);
-            const currentCompare = Number(variant?.compareAtPrice ?? baseCompare);
-            const updatedPrice = applyPercentage(currentPrice, adjustment, { rounding });
-            const updatedCompare = applyPercentage(currentCompare, adjustment, { rounding });
-
-            if (
-              variantId &&
-              (updatedPrice !== currentPrice || updatedCompare !== currentCompare)
-            ) {
->>>>>>> 5d9c4181
               if (!updatesByProduct.has(product.id)) {
                 updatesByProduct.set(product.id, {
                   productId: product.id,
