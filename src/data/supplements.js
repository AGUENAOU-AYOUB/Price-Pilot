export const braceletChainTypes = {
  'Forsat S': 0,
  'Forsat M': 250,
  'Forsat L': 490,
  'Gourmette S': 490,
  'Chopard S': 650,
  'Gourmette M': 890,
  'Chopard M': 1190,
};

export const necklaceChainTypes = {
  'Forsat S': {
<<<<<<< HEAD
    'supplement': 0,
    'perCm': 25,
  },
  'Forsat M': {
    'supplement': 450,
    'perCm': 30,
  },
  'Forsat L': {
    'supplement': 990,
    'perCm': 40,
  },
  'Gourmette S': {
    'supplement': 990,
    'perCm': 40,
  },
  'Chopard S': {
    'supplement': 1250,
    'perCm': 50,
  },
  'Gourmette M': {
    'supplement': 1650,
    'perCm': 60,
  },
  'Chopard M': {
    'supplement': 2390,
    'perCm': 75,
=======
    supplement: 0,
    perCm: 20,
    sizes: {
      41: 0,
      45: 180,
      50: 280,
      55: 380,
      60: 560,
      70: 780,
      80: 980,
    },
  },
  'Forsat M': {
    supplement: 140,
    perCm: 25,
    sizes: {
      41: 140,
      45: 225,
      50: 350,
      55: 455,
      60: 635,
      70: 865,
      80: 1125,
    },
  },
  'Forsat L': {
    supplement: 490,
    perCm: 35,
    sizes: {
      41: 490,
      45: 665,
      50: 865,
      55: 1090,
      60: 1365,
      70: 1790,
      80: 2335,
    },
  },
  'Gourmette S': {
    supplement: 490,
    perCm: 35,
    sizes: {
      41: 490,
      45: 665,
      50: 865,
      55: 1090,
      60: 1365,
      70: 1790,
      80: 2335,
    },
  },
  'Chopard S': {
    supplement: 690,
    perCm: 45,
    sizes: {
      41: 690,
      45: 890,
      50: 1115,
      55: 1370,
      60: 1715,
      70: 2240,
      80: 2885,
    },
  },
  'Gourmette M': {
    supplement: 990,
    perCm: 55,
    sizes: {
      41: 990,
      45: 1225,
      50: 1505,
      55: 1830,
      60: 2255,
      70: 2940,
      80: 3825,
    },
  },
  'Chopard M': {
    supplement: 1890,
    perCm: 70,
    sizes: {
      41: 1890,
      45: 2190,
      50: 2565,
      55: 3005,
      60: 3555,
      70: 4540,
      80: 5825,
    },
>>>>>>> 45ca74f4
  },
};

export const necklaceSizes = [
  41,
  45,
  50,
  55,
  60,
  70,
  80,
];

export const ringBandSupplements = {
  'Small': {
    'XS': 0,
    'S': 300,
    'L': 500,
    'XL': 700,
  },
  'Light': {
    'XS': 0,
    'S': 600,
    'L': 900,
    'XL': 1400,
  },
  'Big': {
    'XS': 0,
    'S': 1000,
    'L': 1500,
    'XL': 2000,
  },
};

export const ringSizes = [
  'XS',
  'S',
  'L',
  'XL',
];

export const HAND_CHAIN_MULTIPLIER = 1.5;
<|MERGE_RESOLUTION|>--- conflicted
+++ resolved
@@ -10,34 +10,6 @@
 
 export const necklaceChainTypes = {
   'Forsat S': {
-<<<<<<< HEAD
-    'supplement': 0,
-    'perCm': 25,
-  },
-  'Forsat M': {
-    'supplement': 450,
-    'perCm': 30,
-  },
-  'Forsat L': {
-    'supplement': 990,
-    'perCm': 40,
-  },
-  'Gourmette S': {
-    'supplement': 990,
-    'perCm': 40,
-  },
-  'Chopard S': {
-    'supplement': 1250,
-    'perCm': 50,
-  },
-  'Gourmette M': {
-    'supplement': 1650,
-    'perCm': 60,
-  },
-  'Chopard M': {
-    'supplement': 2390,
-    'perCm': 75,
-=======
     supplement: 0,
     perCm: 20,
     sizes: {
@@ -127,7 +99,6 @@
       70: 4540,
       80: 5825,
     },
->>>>>>> 45ca74f4
   },
 };
 
